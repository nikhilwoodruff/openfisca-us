from openfisca_core.entities import build_entity


BenefitUnit = build_entity(
    key="benefitunit",
    plural="benefitunits",
    label="The benefit unit",
    doc="""
    Description of a benefit unit
    """,
)

TaxUnit = build_entity(
    key="tax_unit",
    plural="tax_units",
    label="Tax unit",
    doc="""
    A tax unit.
    """,
    roles=[
        dict(
            key="member",
            label="Member",
            doc="A member of the tax unit",
        ),
    ],
)

Household = build_entity(
    key="household",
    plural="households",
    label="Household",
    doc="""
    A household.
    """,
    roles=[
        dict(
            key="member",
            label="Member",
            doc="A member of the household",
        ),
    ],
)

Family = build_entity(
    key="family",
    plural="families",
    label="Family",
    doc="""
    A family.
    """,
    roles=[
        dict(
            key="member",
            label="Member",
            doc="A member of the family",
        ),
    ],
)

SPMUnit = build_entity(
    key="spm_unit",
    plural="spm_units",
    label="SPM unit",
    doc="""
    An SPM unit.
    """,
    roles=[
        dict(
            key="member",
            label="Member",
            doc="A member of the SPM unit",
        ),
    ],
)

Person = build_entity(
    key="person",
    plural="people",
    label="Person",
    doc="""
    A person.
    """,
    is_person=True,
)

<<<<<<< HEAD
entities = [BenefitUnit, TaxUnit, Person]
=======
entities = [Household, SPMUnit, Family, TaxUnit, Person]
>>>>>>> 5c6fa88a
<|MERGE_RESOLUTION|>--- conflicted
+++ resolved
@@ -84,8 +84,4 @@
     is_person=True,
 )
 
-<<<<<<< HEAD
-entities = [BenefitUnit, TaxUnit, Person]
-=======
-entities = [Household, SPMUnit, Family, TaxUnit, Person]
->>>>>>> 5c6fa88a
+entities = [Household, SPMUnit, Family, TaxUnit, Person]