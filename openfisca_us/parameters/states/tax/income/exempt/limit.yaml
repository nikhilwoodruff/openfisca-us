description: AGI limit to be exempt from state income tax.
MA:
  # Described as No Tax Status in Massachusetts.
  SINGLE:
    2021-01-01: 8_000
  JOINT:
    2021-01-01: 16_400
  HEAD_OF_HOUSEHOLD:
    2021-01-01: 14_400
  SEPARATE:
    2021-01-01: -.inf # Not eligible.
  metadata:
    reference:
      - title: Form 1 2021 Massachusetts Resident Income Tax (line 27)
        href: https://www.mass.gov/doc/2021-form-1-instructions/download#page=12
metadata:
  unit: currency-USD
  period: year
<<<<<<< HEAD
  breakdown:
    - state_code
    - marital_status
=======
  breakdown: [state_code, filing_status]
>>>>>>> 3e050583
  name: state_income_tax_no_tax_status_limit
  label: AGI limit to be exempt from state income tax.<|MERGE_RESOLUTION|>--- conflicted
+++ resolved
@@ -16,12 +16,6 @@
 metadata:
   unit: currency-USD
   period: year
-<<<<<<< HEAD
-  breakdown:
-    - state_code
-    - marital_status
-=======
   breakdown: [state_code, filing_status]
->>>>>>> 3e050583
   name: state_income_tax_no_tax_status_limit
   label: AGI limit to be exempt from state income tax.