from openfisca_us.model_api import *


class spm_unit_ccdf_subsidy(Variable):
    value_type = float
    entity = SPMUnit
    definition_period = YEAR
<<<<<<< HEAD
    label = u"SPM unit CCDF subsidy"
    unit = "currency-USD"
=======
    label = "SPM unit CCDF subsidy"
    unit = USD
>>>>>>> 539f1f39

    def formula(spm_unit, period, parameters):
        total_market_rate = spm_unit(
            "spm_unit_total_childcare_market_rate", period
        )
        total_copay = spm_unit("spm_unit_total_ccdf_copay", period)
        return total_market_rate - total_copay<|MERGE_RESOLUTION|>--- conflicted
+++ resolved
@@ -5,13 +5,8 @@
     value_type = float
     entity = SPMUnit
     definition_period = YEAR
-<<<<<<< HEAD
-    label = u"SPM unit CCDF subsidy"
-    unit = "currency-USD"
-=======
     label = "SPM unit CCDF subsidy"
     unit = USD
->>>>>>> 539f1f39
 
     def formula(spm_unit, period, parameters):
         total_market_rate = spm_unit(
