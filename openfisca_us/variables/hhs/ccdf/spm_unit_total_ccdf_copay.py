--- conflicted
+++ resolved
@@ -5,8 +5,7 @@
     value_type = float
     entity = SPMUnit
     definition_period = YEAR
-<<<<<<< HEAD
-    label = u"SPM unit total CCDF copay"
+    label = "SPM unit total CCDF copay"
     unit = "currency-USD"
     reference = "https://www.ocfs.ny.gov/programs/childcare/stateplan/assets/2022-plan/FFY2022-2024-CCDF-Plan.pdf#page=107"
 
@@ -19,8 +18,4 @@
         p_copay_percent = parameters(period).hhs.ccdf.copay_percent[county]
         income_exceeding_fpl = max_(income - fpl, 0)
         # There is a minimum family fee of $1 per week
-        return max_(income_exceeding_fpl * p_copay_percent, 52)
-=======
-    label = "SPM unit total CCDF copay"
-    unit = "currency-USD"
->>>>>>> 1f96a6f9
+        return max_(income_exceeding_fpl * p_copay_percent, 52)