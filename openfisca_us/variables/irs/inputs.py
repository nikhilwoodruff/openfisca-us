--- conflicted
+++ resolved
@@ -699,12 +699,7 @@
 class filer_e07300(Variable):
     value_type = float
     entity = TaxUnit
-<<<<<<< HEAD
-    label = u"Foreign tax credit (Form 1114) for the tax unit (excluding dependents)"
-    unit = "currency-USD"
-=======
     label = "Foreign tax credit (Form 1114) for the tax unit (excluding dependents)"
->>>>>>> 539f1f39
     definition_period = YEAR
     unit = USD
 
@@ -927,13 +922,8 @@
 class filer_e24515(Variable):
     value_type = float
     entity = TaxUnit
-<<<<<<< HEAD
-    label = u"Section 1250 Gain (un-recaptured) for the tax unit (excluding dependents)"
-    unit = "currency-USD"
-=======
     label = "Section 1250 Gain (un-recaptured) for the tax unit (excluding dependents)"
     unit = USD
->>>>>>> 539f1f39
     definition_period = YEAR
 
     def formula(tax_unit, period, parameters):
@@ -1048,13 +1038,8 @@
 class filer_e62900(Variable):
     value_type = float
     entity = TaxUnit
-<<<<<<< HEAD
-    label = u"AMT foreign tax credit (Form 6251) for the tax unit (excluding dependents)"
-    unit = "currency-USD"
-=======
     label = "AMT foreign tax credit (Form 6251) for the tax unit (excluding dependents)"
     unit = USD
->>>>>>> 539f1f39
     definition_period = YEAR
 
     def formula(tax_unit, period, parameters):
