--- conflicted
+++ resolved
@@ -11,12 +11,9 @@
     def formula(spm_unit, period, parameters):
         PERSON_COMPONENTS = [
             "ssdi",
-<<<<<<< HEAD
             "wic",
-=======
             "ca_cvrp",  # California Clean Vehicle Rebate Project.
             "gi_cash_assistance",
->>>>>>> 705849a0
         ]
         SPMU_COMPONENTS = [
             "snap",
