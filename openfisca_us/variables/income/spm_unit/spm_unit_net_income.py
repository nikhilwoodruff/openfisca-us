from openfisca_us.model_api import *


class spm_unit_net_income(Variable):
    value_type = float
    entity = SPMUnit
    label = "Net income"
    definition_period = YEAR
    unit = USD

    def formula(spm_unit, period, parameters):
<<<<<<< HEAD
        INCOME_COMPONENTS = [
            "spm_unit_total_income",
            "snap",
            "spm_unit_capped_housing_subsidy",
            "spm_unit_school_lunch_subsidy",
            "spm_unit_energy_subsidy",
            "wic",
        ]
        EXPENSE_COMPONENTS = [
            "spm_unit_fica",
            "spm_unit_federal_tax",
            "spm_unit_state_tax",
            "spm_unit_capped_work_childcare_expenses",
            "spm_unit_medical_expenses",
        ]
        income = add(spm_unit, period, INCOME_COMPONENTS)
        expense = add(spm_unit, period, EXPENSE_COMPONENTS)
        return income - expense
=======
        market_income = spm_unit("spm_unit_market_income", period)
        benefits = spm_unit("spm_unit_benefits", period)
        taxes = spm_unit("spm_unit_taxes", period)
        return market_income + benefits - taxes
>>>>>>> 3a70469d
<|MERGE_RESOLUTION|>--- conflicted
+++ resolved
@@ -9,28 +9,7 @@
     unit = USD
 
     def formula(spm_unit, period, parameters):
-<<<<<<< HEAD
-        INCOME_COMPONENTS = [
-            "spm_unit_total_income",
-            "snap",
-            "spm_unit_capped_housing_subsidy",
-            "spm_unit_school_lunch_subsidy",
-            "spm_unit_energy_subsidy",
-            "wic",
-        ]
-        EXPENSE_COMPONENTS = [
-            "spm_unit_fica",
-            "spm_unit_federal_tax",
-            "spm_unit_state_tax",
-            "spm_unit_capped_work_childcare_expenses",
-            "spm_unit_medical_expenses",
-        ]
-        income = add(spm_unit, period, INCOME_COMPONENTS)
-        expense = add(spm_unit, period, EXPENSE_COMPONENTS)
-        return income - expense
-=======
         market_income = spm_unit("spm_unit_market_income", period)
         benefits = spm_unit("spm_unit_benefits", period)
         taxes = spm_unit("spm_unit_taxes", period)
-        return market_income + benefits - taxes
->>>>>>> 3a70469d
+        return market_income + benefits - taxes