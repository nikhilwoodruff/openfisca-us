--- conflicted
+++ resolved
@@ -45,7 +45,6 @@
         )
 
 
-<<<<<<< HEAD
 class ccdf_age(Variable):
     value_type = float
     entity = Person
@@ -116,7 +115,6 @@
 
 # Reference for CCDF age group
 # https://ocfs.ny.gov/main/policies/external/ocfs_2019/LCM/19-OCFS-LCM-23.pdf
-=======
 class ProviderTypeGroup(Enum):
     DCC_SACC = "Licenced/registered/permitted day care center; registered school-age child care"
     FDC_GFDC = (
@@ -134,5 +132,4 @@
     default_value = ProviderTypeGroup.DCC_SACC
     entity = Person
     label = u"CCDF provider type group"
-    definition_period = YEAR
->>>>>>> 2b9ab2d8
+    definition_period = YEAR