--- conflicted
+++ resolved
@@ -56,7 +56,6 @@
         )
 
 
-<<<<<<< HEAD
 class is_child(Variable):
     value_type = bool
     entity = Person
@@ -86,7 +85,8 @@
 
     def formula(person, period, parameters):
         return person("age", period) >= 65
-=======
+
+
 class is_ccdf_home_based(Variable):
     value_type = bool
     default_value = False
@@ -134,7 +134,6 @@
                 CCDFAgeGroup.SCHOOL_AGE,
             ],
         )
->>>>>>> e865da51
 
 
 class ProviderTypeGroup(Enum):
