--- conflicted
+++ resolved
@@ -12,8 +12,7 @@
 
     def formula(household, period, parameters):
         county = household("county", period).decode_to_str()
-<<<<<<< HEAD
-        cluster_mapping = parameters(period).benefit.ccdf.county_cluster
+        cluster_mapping = parameters(period).hhs.ccdf.county_cluster
         return cluster_mapping[county]
 
 
@@ -31,8 +30,4 @@
         market_rate_mapping = parameters(period).benefit.ccdf.amount
         return market_rate_mapping[county_cluster][provider_type_group][
             child_age_group
-        ][duration_of_care]
-=======
-        cluster_mapping = parameters(period).hhs.ccdf.county_cluster
-        return cluster_mapping[county]
->>>>>>> f7d971b5
+        ][duration_of_care]