from openfisca_core.model_api import *
from openfisca_us.entities import *
from openfisca_us.tools.general import *


class tax_inc(Variable):
    value_type = float
    entity = TaxUnit
    definition_period = YEAR

    def formula(tax_unit, period, parameters):
        # not accurate, for demo
        return max_(
            0,
            tax_unit("filer_earned", period) - tax_unit("standard", period),
        )


class income(Variable):
    value_type = float
    entity = TaxUnit
    definition_period = YEAR

    def formula(tax_unit, period, parameters):
        # not accurate, for demo
        return tax_unit("tax_inc", period)


class taxes(Variable):
    value_type = float
    entity = TaxUnit
    definition_period = YEAR

    def formula(tax_unit, period, parameters):
        income = tax_unit("income", period)
        mars = tax_unit("mars", period)
        brackets = parameters(period).tax.income.bracket
        thresholds = (
            [0]
            + [brackets.thresholds[str(i)][mars] for i in range(1, 7)]
            + [infinity]
        )
        rates = [brackets.rates[str(i)] for i in range(1, 8)]
        bracketed_amounts = [
            amount_between(income, lower, upper)
            for lower, upper in zip(thresholds[:-1], thresholds[1:])
        ]
        bracketed_tax_amounts = [
            rates[i] * bracketed_amounts[i] for i in range(7)
        ]
        tax_amount = sum(bracketed_tax_amounts)
        return tax_amount


class after_tax_income(Variable):
    value_type = float
    entity = TaxUnit
    definition_period = YEAR

    def formula(taxunit, period, parameters):
        return taxunit("earned", period) - taxunit("Taxes", period)


# End of placeholder


class sey(Variable):
    value_type = float
    entity = Person
    definition_period = YEAR

    def formula(person, period, parameters):
        return add(person, period, "e00900", "e02100", "k1bx14")


class filer_sey(Variable):
    value_type = float
    entity = TaxUnit
    label = "sey for the tax unit (excluding dependents)"
    definition_period = YEAR

    def formula(tax_unit, period, parameters):
        return tax_unit_non_dep_sum("sey", tax_unit, period)


class niit(Variable):
    value_type = float
    entity = TaxUnit
    definition_period = YEAR
    documentation = """Net Investment Income Tax from Form 8960"""


class combined(Variable):
    value_type = float
    entity = TaxUnit
    definition_period = YEAR
    documentation = """Sum of iitax and payrolltax"""

    def formula(tax_unit, period, parameters):
        return add(tax_unit, period, "iitax", "payrolltax")


class filer_earned(Variable):
    value_type = float
    entity = TaxUnit
    definition_period = YEAR
    documentation = (
        """search taxcalc/calcfunctions.py for how calculated and used"""
    )

    def formula(tax_unit, period, parameters):
        return tax_unit_non_dep_sum("earned", tax_unit, period)


class earned(Variable):
    value_type = float
    entity = Person
    definition_period = YEAR
    documentation = (
        """search taxcalc/calcfunctions.py for how calculated and used"""
    )

    def formula(person, period, parameters):
        ald = parameters(period).tax.ald
        adjustment = (
            (1.0 - ald.misc.self_emp_tax_adj)
            * ald.misc.employer_share
            * person("setax", period)
        )
        return max_(0, add(person, period, "e00200", "setax") - adjustment)


class was_plus_sey(Variable):
    value_type = float
    entity = Person
    definition_period = YEAR
    documentation = (
        """search taxcalc/calcfunctions.py for how calculated and used"""
    )

    def formula(person, period, parameters):
        return person("gross_was", period) + max_(
            0,
            person("sey", period)
            * person.tax_unit("sey_frac_for_extra_oasdi", period),
        )


class eitc(Variable):
    value_type = float
    entity = TaxUnit
    definition_period = YEAR
    documentation = """Earned Income Credit"""

    def formula(tax_unit, period, parameters):
        return tax_unit("c59660", period)


class rptc(Variable):
    value_type = float
    entity = TaxUnit
    definition_period = YEAR
    documentation = """Refundable Payroll Tax Credit for filing unit"""


class rptc_p(Variable):
    value_type = float
    entity = TaxUnit
    definition_period = YEAR
    documentation = """Refundable Payroll Tax Credit for taxpayer"""


class rptc_s(Variable):
    value_type = float
    entity = TaxUnit
    definition_period = YEAR
    documentation = """Refundable Payroll Tax Credit for spouse"""


class exact(Variable):
    value_type = int
    entity = TaxUnit
    definition_period = YEAR
    documentation = (
        """search taxcalc/calcfunctions.py for how calculated and used"""
    )


class expanded_income(Variable):
    value_type = float
    entity = TaxUnit
    definition_period = YEAR
    documentation = (
        """Broad income measure that includes benefit_value_total"""
    )

    def formula(tax_unit, period, parameters):
        FILER_COMPONENTS = (
            "e00200",
            "pencon",
            "e00300",
            "e00400",
            "e00600",
            "e00700",
            "e00800",
            "e00900",
            "e01100",
            "e01200",
            "e01400",
            "e01500",
            "e02000",
            "e02100",
            "p22250",
            "p23250",
            "cmbtp",
        )
        filer_components = add(
            tax_unit,
            period,
            *[f"filer_{component}" for component in FILER_COMPONENTS],
        )
        return (
            filer_components
            + 0.5 * tax_unit("ptax_was", period)
            + tax_unit("benefit_value_total", period)
        )


class iitax(Variable):
    value_type = float
    entity = TaxUnit
    definition_period = YEAR
    documentation = """Total federal individual income tax liability; appears as INCTAX variable in tc CLI minimal output"""

    def formula(tax_unit, period, parameters):
        return tax_unit("c09200", period) - tax_unit("refund", period)


class num(Variable):
    value_type = int
    entity = TaxUnit
    definition_period = YEAR
    documentation = (
        """2 when MARS is 2 (married filing jointly); otherwise 1"""
    )


class othertaxes(Variable):
    value_type = float
    entity = TaxUnit
    definition_period = YEAR
    documentation = """Other taxes: sum of niit, e09700, e09800 and e09900 (included in c09200)"""


class payrolltax(Variable):
    value_type = float
    entity = TaxUnit
    definition_period = YEAR
    documentation = """Total (employee + employer) payroll tax liability; appears as PAYTAX variable in tc CLI minimal output (payrolltax = ptax_was + setax + ptax_amc)"""

    def formula(tax_unit, period):
        return add(
            tax_unit, period, "ptax_was", "filer_setax", "extra_payrolltax"
        )


class employee_payrolltax(Variable):
    value_type = float
    entity = TaxUnit
    label = "Employee's share of payroll tax"
    definition_period = YEAR

    def formula(tax_unit, period, parameters):
        return tax_unit("payrolltax", period) * 0.5


class refund(Variable):
    value_type = float
    entity = TaxUnit
    definition_period = YEAR
    documentation = """Total refundable income tax credits"""

    def formula(tax_unit, period, parameters):
        ctc_refundable = parameters(
            period
        ).tax.credits.child_tax_credit.refundable
        ctc_refund = tax_unit("c07220", period) * ctc_refundable
        REFUND_COMPONENTS = (
            "eitc",
            "c11070",
            "c10960",
            "cdcc_refund",
            "recovery_rebate_credit",
            "personal_refundable_credit",
            "ctc_new",
            "rptc",
        )
        return add(tax_unit, period, REFUND_COMPONENTS) + ctc_refund


class sep(Variable):
    value_type = int
    entity = TaxUnit
    definition_period = YEAR
    default_value = 1
    documentation = (
        """2 when MARS is 3 (married filing separately); otherwise 1"""
    )


class filer_sey(Variable):
    value_type = float
    entity = TaxUnit
    definition_period = YEAR
    documentation = """sey for the tax unit (excluding dependents)"""

    def formula(tax_unit, period, parameters):
        return tax_unit_non_dep_sum("sey", tax_unit, period)


class basic_standard_deduction(Variable):
    value_type = float
    entity = TaxUnit
    label = "Basic standard deduction"
    definition_period = YEAR

    def formula(tax_unit, period, parameters):
        std = parameters(period).tax.deductions.standard
        mars = tax_unit("mars", period)
        midr = tax_unit("midr", period)

        c15100_if_dsi = max_(
            std.dependent.additional_earned_income
            + tax_unit("filer_earned", period),
            std.dependent.amount,
        )
        basic_if_dsi = min_(std.amount[mars], c15100_if_dsi)
        basic_if_not_dsi = where(midr, 0, std.amount[mars])
        basic_stded = where(
            tax_unit("dsi", period), basic_if_dsi, basic_if_not_dsi
        )
        return basic_stded


class aged_blind_extra_standard_deduction(Variable):
    value_type = float
    entity = TaxUnit
    label = "Aged and blind standard deduction"
    definition_period = YEAR

    def formula(tax_unit, period, parameters):
        std = parameters(period).tax.deductions.standard
        mars = tax_unit("mars", period)
        mars_type = mars.possible_values
        blind_head = tax_unit("blind_head", period) * 1
        blind_spouse = tax_unit("blind_spouse", period) * 1
        aged_head = (
            tax_unit("age_head", period) >= std.aged_or_blind.age_threshold
        ) * 1
        aged_spouse = (
            (mars == mars_type.JOINT)
            & (
                tax_unit("age_spouse", period)
                >= std.aged_or_blind.age_threshold
            )
        ) * 1
        num_extra_stded = blind_head + blind_spouse + aged_head + aged_spouse
        return num_extra_stded * std.aged_or_blind.amount[mars]


class standard(Variable):
    value_type = float
    entity = TaxUnit
    label = "Standard deduction (zero for itemizers)"
    definition_period = YEAR

    def formula(tax_unit, period, parameters):
        # Calculate basic standard deduction
        basic_stded = tax_unit("basic_standard_deduction", period)
        charity = parameters(period).tax.deductions.itemized.charity
        mars = tax_unit("mars", period)
        midr = tax_unit("midr", period)
        mars_type = mars.possible_values

        # Calculate extra standard deduction for aged and blind
        extra_stded = tax_unit("aged_blind_extra_standard_deduction", period)

        # Calculate the total standard deduction
        standard = basic_stded + extra_stded
        standard = where((mars == mars_type.SEPARATE) & midr, 0, standard)
        return standard + charity.allow_nonitemizers * min_(
            tax_unit("c19700", period), charity.nonitemizers_max
        )


class surtax(Variable):
    value_type = float
    entity = TaxUnit
    definition_period = YEAR
    documentation = (
        """search taxcalc/calcfunctions.py for how calculated and used"""
    )


class taxbc(Variable):
    value_type = float
    entity = TaxUnit
    definition_period = YEAR
    documentation = """Regular tax on regular taxable income before credits"""


class c00100(Variable):
    value_type = float
    entity = TaxUnit
    definition_period = YEAR
    documentation = """Adjusted Gross Income (AGI)"""

    def formula(tax_unit, period, parameters):
        return add(tax_unit, period, "ymod1", "c02500", "c02900")


class c01000(Variable):
    value_type = float
    entity = TaxUnit
    definition_period = YEAR
    documentation = (
        """search taxcalc/calcfunctions.py for how calculated and used"""
    )


class c02500(Variable):
    value_type = float
    entity = TaxUnit
    definition_period = YEAR
    documentation = """Social security (OASDI) benefits included in AGI"""


class c02900(Variable):
    value_type = float
    entity = TaxUnit
    definition_period = YEAR
    label = "'Above the line' AGI deductions"
    unit = USD
    documentation = (
        """Total of all 'above the line' income adjustments to get AGI"""
    )

    def formula(tax_unit, period, parameters):
        misc_haircuts = parameters(period).tax.ald.misc.haircut
        BASE_HAIRCUT_VARS = ["c03260", "care_deduction"]
        FILER_HAIRCUT_VARS = [
            "e03210",
            "e03400",
            "e03500",
            "e00800",
            "e03220",
            "e03230",
            "e03240",
            "e03290",
            "e03270",
            "e03150",
            "e03300",
        ]
        haircut_vars = BASE_HAIRCUT_VARS + [
            "filer_" + i for i in FILER_HAIRCUT_VARS
        ]
        return sum(
            [
                (1 - misc_haircuts[variable]) * tax_unit(variable, period)
                for variable in haircut_vars
            ]
        )


class c03260(Variable):
    value_type = float
    entity = TaxUnit
    definition_period = YEAR
    documentation = (
        """search taxcalc/calcfunctions.py for how calculated and used"""
    )

    def formula(tax_unit, period, parameters):
        ald = parameters(period).tax.ald
        return (
            (1.0 - ald.misc.self_emp_tax_adj)
            * ald.misc.employer_share
            * tax_unit.sum(tax_unit.members("setax", period))
        )


class c04470(Variable):
    value_type = float
    entity = TaxUnit
    definition_period = YEAR
    documentation = (
        """Itemized deductions after phase-out (zero for non-itemizers)"""
    )


class exemption_phaseout_start(Variable):
    value_type = float
    entity = TaxUnit
    label = "Exemption phaseout start"
    definition_period = YEAR

    def formula(tax_unit, period, parameters):
        return parameters(period).tax.income.exemption.phaseout.start[
            tax_unit("mars", period)
        ]


class c04600(Variable):
    value_type = float
    entity = TaxUnit
    definition_period = YEAR
    documentation = """Personal exemptions after phase-out"""

    def formula(tax_unit, period, parameters):
        phaseout = parameters(period).tax.income.exemption.phaseout
        phaseout_start = tax_unit("exemption_phaseout_start", period)
        line_5 = max_(0, tax_unit("c00100", period) - phaseout_start)
        line_6 = line_5 / (2500 / tax_unit("sep", period))
        line_7 = phaseout.rate * line_6
        return tax_unit("pre_c04600", period) * (1 - line_7)


class qbided(Variable):
    value_type = float
    entity = TaxUnit
    definition_period = YEAR
    label = "QBI deduction"
    documentation = """Qualified Business Income (QBI) deduction"""

    def formula(tax_unit, period, parameters):
        mars = tax_unit("mars", period)
        qbinc = max_(
            0,
            add(
                tax_unit,
                period,
                "filer_e00900",
                "filer_e26270",
                "filer_e02100",
                "filer_e27200",
            ),
        )
        qbid = parameters(period).tax.deductions.qualified_business_interest
        lower_threshold = qbid.threshold.lower[mars]
        upper_threshold = lower_threshold + qbid.threshold.gap[mars]
        pre_qbid_taxinc = tax_unit("pre_qbid_taxinc", period)
        under_lower_threshold = pre_qbid_taxinc < lower_threshold
        between_thresholds = ~under_lower_threshold & (
            pre_qbid_taxinc < upper_threshold
        )
        above_upper_threshold = ~under_lower_threshold & ~between_thresholds
        income_is_qualified = tax_unit("pt_sstb_income", period)

        # Wage/capital limitations
        w2_wages = tax_unit("pt_binc_w2_wages", period)
        business_property = tax_unit("pt_ubia_property", period)
        wage_cap = w2_wages * qbid.cap.w2_wages.rate
        alt_cap = (
            w2_wages * qbid.cap.w2_wages.alt_rate
            + business_property * qbid.cap.business_property.rate
        )
        fraction_of_gap_passed = (
            pre_qbid_taxinc - lower_threshold
        ) / qbid.threshold.gap[mars]
        fraction_of_gap_unused = (
            upper_threshold - pre_qbid_taxinc
        ) / qbid.threshold.gap[mars]

        # Adjustments for qualified income under the upper threshold
        qbi_between_threshold_multiplier = where(
            income_is_qualified & between_thresholds,
            fraction_of_gap_unused,
            1.0,
        )
        max_qbid = (
            qbinc * qbid.pass_through_rate * qbi_between_threshold_multiplier
        )
        full_cap = max_(wage_cap, alt_cap) * qbi_between_threshold_multiplier

        # Adjustment for QBID where income is between the main thresholds
        adjustment = fraction_of_gap_passed * (max_qbid - full_cap)

        qbid_amount = select(
            (
                under_lower_threshold,
                between_thresholds,
                above_upper_threshold,
            ),
            (
                max_qbid,
                max_qbid - adjustment,
                where(income_is_qualified, 0, min_(max_qbid, full_cap)),
            ),
        )

        # Apply taxable income cap
        net_cg = add(tax_unit, period, "filer_e00650", "c01000")
        taxinc_cap = qbid.pass_through_rate * max_(0, pre_qbid_taxinc - net_cg)
        return min_(qbid_amount, taxinc_cap)


class c04800(Variable):
    value_type = float
    entity = TaxUnit
    definition_period = YEAR
    label = "Taxable income"
    documentation = """Regular taxable income"""

    def formula(tax_unit, period, parameters):
        return max_(
            0, tax_unit("pre_qbid_taxinc", period) - tax_unit("qbided", period)
        )


class c05200(Variable):
    value_type = float
    entity = TaxUnit
    definition_period = YEAR
    label = "Sch X,Y,Z tax"
    unit = "currency-USD"
    documentation = """Tax amount from Sch X,Y,X tables"""

    def formula(tax_unit, period, parameters):
        # Separate non-negative taxable income into two non-negative components,
        # doing this in a way so that the components add up to taxable income
        # define pass-through income eligible for PT schedule
        individual_income = parameters(period).tax.income
<<<<<<< HEAD
        pass_through = individual_income.pass_through
        e26270 = tax_unit("filer_e26270", period)
        e00200 = tax_unit("filer_e00200", period)
        e02000 = tax_unit("filer_e02000", period)
        pt_passive = pass_through.business_income.eligible_rate.passive * (
            e02000 - e26270
        )
        e00900 = tax_unit("filer_e00900", period)
        pt_active_gross = e00900 + e26270
        if pass_through.wages_active_income:
            pt_active_gross += where(pt_active_gross > 0, e00200, 0)
        pt_active = (
            pass_through.business_income.eligible_rate.active * pt_active_gross
        )
        pt_active = min_(pt_active, e00900 + e26270)
        pt_taxinc = max_(
            0,
            pt_passive + pt_active,
        )
        taxable_income = tax_unit("c04800", period)
        pt_taxinc = min_(pt_taxinc, taxable_income)
        reg_taxinc = max_(0, taxable_income - pt_taxinc)
        if pass_through.top_stacking:
            reg_tbase = 0
            pt_tbase = reg_taxinc
        else:
            reg_tbase = pt_taxinc
            pt_tbase = 0
=======
        e26270 = tax_unit("filer_e26270", period)
        e00900 = tax_unit("filer_e00900", period)
        pt_active_gross = e00900 + e26270
        pt_active = pt_active_gross
        pt_active = min_(pt_active, e00900 + e26270)
        pt_taxinc = max_(0, pt_active)
        taxable_income = tax_unit("c04800", period)
        pt_taxinc = min_(pt_taxinc, taxable_income)
        reg_taxinc = max_(0, taxable_income - pt_taxinc)
        pt_tbase = reg_taxinc
>>>>>>> 14594529
        mars = tax_unit("mars", period)
        reg_tax = 0
        pt_tax = 0
        last_reg_adjusted_threshold = 0
        last_pt_adjusted_threshold = 0
        for i in range(1, 7):
<<<<<<< HEAD
            reg_adjusted_threshold = (
                individual_income.bracket.thresholds[str(i)][mars] - reg_tbase
            )
            reg_tax += individual_income.bracket.rates[
                str(i)
            ] * amount_between(
                reg_taxinc, last_reg_adjusted_threshold, reg_adjusted_threshold
            )
            last_reg_adjusted_threshold = reg_adjusted_threshold
=======
            reg_threshold = individual_income.bracket.thresholds[str(i)][mars]
            reg_tax += individual_income.bracket.rates[
                str(i)
            ] * amount_between(
                reg_taxinc, last_reg_adjusted_threshold, reg_threshold
            )
            last_reg_adjusted_threshold = reg_threshold
>>>>>>> 14594529
            pt_adjusted_threshold = (
                individual_income.pass_through.bracket.thresholds[str(i)][mars]
                - pt_tbase
            )
            pt_tax += individual_income.pass_through.bracket.rates[
                str(i)
            ] * amount_between(
                pt_taxinc, last_pt_adjusted_threshold, pt_adjusted_threshold
            )
            last_pt_adjusted_threshold = pt_adjusted_threshold
        reg_tax += individual_income.bracket.rates["7"] * max_(
            reg_taxinc - last_reg_adjusted_threshold, 0
        )
        pt_tax += individual_income.pass_through.bracket.rates["7"] * max_(
            pt_taxinc - last_pt_adjusted_threshold, 0
        )
        return reg_tax + pt_tax


class c05700(Variable):
    value_type = float
    entity = TaxUnit
    definition_period = YEAR
    documentation = (
        """search taxcalc/calcfunctions.py for how calculated and used"""
    )


class c05800(Variable):
    value_type = float
    entity = TaxUnit
    definition_period = YEAR
    documentation = """Total (regular + AMT) income tax liability before credits (equals taxbc plus c09600)"""


class c07100(Variable):
    value_type = float
    entity = TaxUnit
    definition_period = YEAR
    documentation = """Total non-refundable credits used to reduce positive tax liability"""


class c07180(Variable):
    value_type = float
    entity = TaxUnit
    definition_period = YEAR
    documentation = """Nonrefundable credit for child and dependent care expenses from Form 2441"""


class cdcc_refund(Variable):
    value_type = float
    entity = TaxUnit
    definition_period = YEAR
    documentation = """Refundable credit for child and dependent care expenses from Form 2441"""


class c07200(Variable):
    value_type = float
    entity = TaxUnit
    definition_period = YEAR
    documentation = """Schedule R credit for the elderly and the disabled"""


class c07220(Variable):
    value_type = float
    entity = TaxUnit
    definition_period = YEAR
    documentation = """Child tax credit (adjusted) from Form 8812"""


class c07230(Variable):
    value_type = float
    entity = TaxUnit
    definition_period = YEAR
    documentation = """Education tax credits non-refundable amount from Form 8863 (includes c87668)"""


class c07240(Variable):
    value_type = float
    entity = TaxUnit
    definition_period = YEAR
    documentation = (
        """search taxcalc/calcfunctions.py for how calculated and used"""
    )


class c07260(Variable):
    value_type = float
    entity = TaxUnit
    definition_period = YEAR
    documentation = (
        """search taxcalc/calcfunctions.py for how calculated and used"""
    )


class c07300(Variable):
    value_type = float
    entity = TaxUnit
    definition_period = YEAR
    documentation = (
        """search taxcalc/calcfunctions.py for how calculated and used"""
    )


class c07400(Variable):
    value_type = float
    entity = TaxUnit
    definition_period = YEAR
    documentation = (
        """search taxcalc/calcfunctions.py for how calculated and used"""
    )


class c07600(Variable):
    value_type = float
    entity = TaxUnit
    definition_period = YEAR
    documentation = (
        """search taxcalc/calcfunctions.py for how calculated and used"""
    )


class c08000(Variable):
    value_type = float
    entity = TaxUnit
    definition_period = YEAR
    documentation = (
        """search taxcalc/calcfunctions.py for how calculated and used"""
    )


class c09200(Variable):
    value_type = float
    entity = TaxUnit
    definition_period = YEAR
    documentation = """Income tax liability (including othertaxes) after non-refundable credits are used, but before refundable credits are applied"""


class c09600(Variable):
    value_type = float
    entity = TaxUnit
    definition_period = YEAR
    documentation = """Alternative Minimum Tax (AMT) liability"""


class c10960(Variable):
    value_type = float
    entity = TaxUnit
    definition_period = YEAR
    documentation = (
        """American Opportunity Credit refundable amount from Form 8863"""
    )


class c11070(Variable):
    value_type = float
    entity = TaxUnit
    definition_period = YEAR
    documentation = """Child tax credit (refunded) from Form 8812"""


class c17000(Variable):
    value_type = float
    entity = TaxUnit
    definition_period = YEAR
    documentation = """Sch A: Medical expenses deducted (component of pre-limitation c21060 total)"""


class e17500_capped(Variable):
    value_type = float
    entity = TaxUnit
    definition_period = YEAR
    documentation = (
        """Sch A: Medical expenses, capped as a decimal fraction of AGI"""
    )


class c18300(Variable):
    value_type = float
    entity = TaxUnit
    definition_period = YEAR
    documentation = """Sch A: State and local taxes plus real estate taxes deducted (component of pre-limitation c21060 total)"""


class e18400_capped(Variable):
    value_type = float
    entity = TaxUnit
    definition_period = YEAR
    documentation = """Sch A: State and local income taxes deductible, capped as a decimal fraction of AGI"""


class e18500_capped(Variable):
    value_type = float
    entity = TaxUnit
    definition_period = YEAR
    documentation = """Sch A: State and local real estate taxes deductible, capped as a decimal fraction of AGI"""


class c19200(Variable):
    value_type = float
    entity = TaxUnit
    definition_period = YEAR
    documentation = """Sch A: Interest deducted (component of pre-limitation c21060 total)"""


class e19200_capped(Variable):
    value_type = float
    entity = TaxUnit
    definition_period = YEAR
    documentation = """Sch A: Interest deduction deductible, capped as a decimal fraction of AGI"""


class c19700(Variable):
    value_type = float
    entity = TaxUnit
    definition_period = YEAR
    documentation = """Sch A: Charity contributions deducted (component of pre-limitation c21060 total)"""


class e19800_capped(Variable):
    value_type = float
    entity = TaxUnit
    definition_period = YEAR
    documentation = """Sch A: Charity cash contributions deductible, capped as a decimal fraction of AGI"""


class e20100_capped(Variable):
    value_type = float
    entity = TaxUnit
    definition_period = YEAR
    documentation = """Sch A: Charity noncash contributions deductible, capped as a decimal fraction of AGI"""


class c20500(Variable):
    value_type = float
    entity = TaxUnit
    definition_period = YEAR
    documentation = """Sch A: Net casualty or theft loss deducted (component of pre-limitation c21060 total)"""


class g20500_capped(Variable):
    value_type = float
    entity = TaxUnit
    definition_period = YEAR
    documentation = """Sch A: Gross casualty or theft loss deductible, capped as a decimal fraction of AGI"""


class c20800(Variable):
    value_type = float
    entity = TaxUnit
    definition_period = YEAR
    documentation = """Sch A: Net limited miscellaneous deductions deducted (component of pre-limitation c21060 total)"""


class e20400_capped(Variable):
    value_type = float
    entity = TaxUnit
    definition_period = YEAR
    documentation = """Sch A: Gross miscellaneous deductions deductible, capped as a decimal fraction of AGI"""


class c21040(Variable):
    value_type = float
    entity = TaxUnit
    definition_period = YEAR
    documentation = """Itemized deductions that are phased out"""


class c21060(Variable):
    value_type = float
    entity = TaxUnit
    definition_period = YEAR
    documentation = (
        """Itemized deductions before phase-out (zero for non-itemizers)"""
    )


class c23650(Variable):
    value_type = float
    entity = TaxUnit
    definition_period = YEAR
    documentation = (
        """search taxcalc/calcfunctions.py for how calculated and used"""
    )


class tax_unit_is_joint(Variable):
    value_type = bool
    entity = TaxUnit
    label = "Joint-filing tax unit"
    documentation = "Whether this tax unit is a joint filer."
    definition_period = YEAR


class c59660(Variable):
    value_type = float
    entity = TaxUnit
    definition_period = YEAR
    label = "EITC"
    unit = "currency-USD"
    documentation = "The Earned Income Tax Credit eligible amount."

    def formula(tax_unit, period, parameters):
        eitc = parameters(period).tax.credits.eitc
        earnings = tax_unit("filer_earned", period)
        phased_in_amount = (
            eitc.start_fraction * eitc.max
            + (1 - eitc.start_fraction) * eitc.phasein_rate * earnings
        )
        highest_income_variable = max_(earnings, tax_unit("c00100", period))
        is_joint = tax_unit("tax_unit_is_joint", period)
        phaseout_start = (
            eitc.phaseout.start + is_joint * eitc.phaseout.joint_bonus
        )
        amount_over_phaseout = max_(
            0, highest_income_variable - phaseout_start
        )
        amount_with_phaseout = max_(
            0, eitc.max - eitc.phaseout.rate * amount_over_phaseout
        )
        amount = min_(
            phased_in_amount,
            eitc.max,
            amount_with_phaseout,
        )
        age_head = tax_unit("age_head", period)
        age_spouse = tax_unit("age_spouse", period)
        head_age_is_eligible = (
            eitc.eligibility.age.min <= age_head <= eitc.eligibility.age.max
        )
        spouse_age_is_eligible = is_joint * (
            eitc.eligibility.age.min <= age_spouse <= eitc.eligibility.age.max
        )
        inferred_eligibility = (
            (age_head == 0)
            | (age_spouse == 0)
            | head_age_is_eligible
            | spouse_age_is_eligible
        )
        investment_income = (
            add(
                tax_unit,
                period,
                "filer_e00400",
                "filer_e00300",
                "filer_e00600",
            )
            + max_(0, tax_unit("c01000", period))
            + max_(
                0,
                tax_unit("filer_e02000", period)
                - tax_unit("filer_e26270", period),
            )
        )
        eligible = ((tax_unit("eic", period) > 0) | inferred_eligibility) & (
            investment_income <= eitc.phaseout.max_investment_income
        )
        return eligible * amount


class c62100(Variable):
    value_type = float
    entity = TaxUnit
    definition_period = YEAR
    documentation = """Alternative Minimum Tax (AMT) taxable income"""


class c87668(Variable):
    value_type = float
    entity = TaxUnit
    definition_period = YEAR
    documentation = """American Opportunity Credit non-refundable amount from Form 8863 (included in c07230)"""


class care_deduction(Variable):
    value_type = float
    entity = TaxUnit
    definition_period = YEAR
    documentation = (
        """search taxcalc/calcfunctions.py for how calculated and used"""
    )


class ctc_new(Variable):
    value_type = float
    entity = TaxUnit
    definition_period = YEAR
    documentation = (
        """search taxcalc/calcfunctions.py for how calculated and used"""
    )


class odc(Variable):
    value_type = float
    entity = TaxUnit
    definition_period = YEAR
    documentation = """Other Dependent Credit"""


class personal_refundable_credit(Variable):
    value_type = float
    entity = TaxUnit
    definition_period = YEAR
    documentation = """Personal refundable credit"""


class recovery_rebate_credit(Variable):
    value_type = float
    entity = TaxUnit
    definition_period = YEAR
    documentation = (
        """Recovery Rebate Credit, from American Rescue Plan Act of 2021"""
    )


class personal_nonrefundable_credit(Variable):
    value_type = float
    entity = TaxUnit
    definition_period = YEAR
    documentation = """Personal nonrefundable credit"""


class charity_credit(Variable):
    value_type = float
    entity = TaxUnit
    definition_period = YEAR
    documentation = """Credit for charitable giving"""


class dwks10(Variable):
    value_type = float
    entity = TaxUnit
    definition_period = YEAR
    documentation = (
        """search taxcalc/calcfunctions.py for how calculated and used"""
    )


class dwks13(Variable):
    value_type = float
    entity = TaxUnit
    definition_period = YEAR
    documentation = (
        """search taxcalc/calcfunctions.py for how calculated and used"""
    )


class dwks14(Variable):
    value_type = float
    entity = TaxUnit
    definition_period = YEAR
    documentation = (
        """search taxcalc/calcfunctions.py for how calculated and used"""
    )


class dwks19(Variable):
    value_type = float
    entity = TaxUnit
    definition_period = YEAR
    documentation = (
        """search taxcalc/calcfunctions.py for how calculated and used"""
    )


class fstax(Variable):
    value_type = float
    entity = TaxUnit
    definition_period = YEAR
    documentation = (
        """search taxcalc/calcfunctions.py for how calculated and used"""
    )


class invinc_agi_ec(Variable):
    value_type = float
    entity = TaxUnit
    definition_period = YEAR
    documentation = (
        """search taxcalc/calcfunctions.py for how calculated and used"""
    )


class invinc_ec_base(Variable):
    value_type = float
    entity = TaxUnit
    definition_period = YEAR
    label = "AGI investment income exclusion"
    unit = "currency-USD"
    documentation = """Exclusion of investment income from AGI"""

    def formula(tax_unit, period, parameters):
        # Limitation on net short-term and
        # long-term capital losses
        limited_capital_gain = max_(
            -3000.0 / tax_unit("sep", period),
            add(tax_unit, period, "filer_p22250", "filer_p23250"),
        )
        OTHER_INV_INCOME_VARS = ["e00300", "e00600", "e01100", "e01200"]
        other_inv_income = add(
            tax_unit,
            period,
            *["filer_" + variable for variable in OTHER_INV_INCOME_VARS],
        )
        return limited_capital_gain + other_inv_income


class pre_c04600(Variable):
    value_type = float
    entity = TaxUnit
    definition_period = YEAR
    documentation = """Personal exemption before phase-out"""

    def formula(tax_unit, period, parameters):
        exemption = parameters(period).tax.income.personal_exemption
        return where(
            tax_unit("dsi", period), 0, tax_unit("xtot", period) * exemption
        )


class codtc_limited(Variable):
    value_type = float
    entity = TaxUnit
    definition_period = YEAR
    documentation = (
        """search taxcalc/calcfunctions.py for how calculated and used"""
    )


class ptax_amc(Variable):
    value_type = float
    entity = TaxUnit
    definition_period = YEAR
    documentation = (
        """Additional Medicare Tax from Form 8959 (included in payrolltax)"""
    )


class ptax_oasdi(Variable):
    value_type = float
    entity = TaxUnit
    definition_period = YEAR
    documentation = """Employee + employer OASDI FICA tax plus self-employment tax (excludes HI FICA so positive ptax_oasdi is less than ptax_was plus setax)"""

    def formula(tax_unit, period):
        return add(
            tax_unit,
            period,
            "filer_ptax_ss_was",
            "filer_setax_ss",
            "extra_payrolltax",
        )


class ptax_was(Variable):
    value_type = float
    entity = TaxUnit
    definition_period = YEAR
    documentation = """Employee + employer OASDI + HI FICA tax"""

    def formula(tax_unit, period, parameters):
        ptax_was = add(
            tax_unit,
            period,
            "filer_ptax_ss_was",
            "filer_ptax_mc_was",
        )
        return ptax_was


class filer_setax(Variable):
    value_type = float
    entity = TaxUnit
    label = "Self-employment tax for the tax unit (excluding dependents)"
    definition_period = YEAR

    def formula(tax_unit, period, parameters):
        return tax_unit_non_dep_sum("setax", tax_unit, period)


class ymod(Variable):
    value_type = float
    entity = TaxUnit
    definition_period = YEAR
    documentation = (
        """search taxcalc/calcfunctions.py for how calculated and used"""
    )


class ymod1(Variable):
    value_type = float
    entity = TaxUnit
    definition_period = YEAR
    documentation = (
        """search taxcalc/calcfunctions.py for how calculated and used"""
    )


class ubi(Variable):
    value_type = float
    entity = TaxUnit
    definition_period = YEAR
    documentation = """Universal Basic Income benefit for filing unit"""


class taxable_ubi(Variable):
    value_type = float
    entity = TaxUnit
    definition_period = YEAR
    documentation = """Amount of UBI benefit included in AGI"""


class nontaxable_ubi(Variable):
    value_type = float
    entity = TaxUnit
    definition_period = YEAR
    documentation = """Amount of UBI benefit excluded from AGI"""


class aftertax_income(Variable):
    value_type = float
    entity = TaxUnit
    label = "After-tax income"
    definition_period = YEAR

    def formula(tax_unit, period, parameters):
        expanded = tax_unit("expanded_income", period)
        combined_tax = tax_unit("combined", period)
        return expanded - combined_tax


class benefit_value_total(Variable):
    value_type = float
    entity = TaxUnit
    label = "Total benefit value"
    definition_period = YEAR<|MERGE_RESOLUTION|>--- conflicted
+++ resolved
@@ -630,36 +630,6 @@
         # doing this in a way so that the components add up to taxable income
         # define pass-through income eligible for PT schedule
         individual_income = parameters(period).tax.income
-<<<<<<< HEAD
-        pass_through = individual_income.pass_through
-        e26270 = tax_unit("filer_e26270", period)
-        e00200 = tax_unit("filer_e00200", period)
-        e02000 = tax_unit("filer_e02000", period)
-        pt_passive = pass_through.business_income.eligible_rate.passive * (
-            e02000 - e26270
-        )
-        e00900 = tax_unit("filer_e00900", period)
-        pt_active_gross = e00900 + e26270
-        if pass_through.wages_active_income:
-            pt_active_gross += where(pt_active_gross > 0, e00200, 0)
-        pt_active = (
-            pass_through.business_income.eligible_rate.active * pt_active_gross
-        )
-        pt_active = min_(pt_active, e00900 + e26270)
-        pt_taxinc = max_(
-            0,
-            pt_passive + pt_active,
-        )
-        taxable_income = tax_unit("c04800", period)
-        pt_taxinc = min_(pt_taxinc, taxable_income)
-        reg_taxinc = max_(0, taxable_income - pt_taxinc)
-        if pass_through.top_stacking:
-            reg_tbase = 0
-            pt_tbase = reg_taxinc
-        else:
-            reg_tbase = pt_taxinc
-            pt_tbase = 0
-=======
         e26270 = tax_unit("filer_e26270", period)
         e00900 = tax_unit("filer_e00900", period)
         pt_active_gross = e00900 + e26270
@@ -670,24 +640,12 @@
         pt_taxinc = min_(pt_taxinc, taxable_income)
         reg_taxinc = max_(0, taxable_income - pt_taxinc)
         pt_tbase = reg_taxinc
->>>>>>> 14594529
         mars = tax_unit("mars", period)
         reg_tax = 0
         pt_tax = 0
         last_reg_adjusted_threshold = 0
         last_pt_adjusted_threshold = 0
         for i in range(1, 7):
-<<<<<<< HEAD
-            reg_adjusted_threshold = (
-                individual_income.bracket.thresholds[str(i)][mars] - reg_tbase
-            )
-            reg_tax += individual_income.bracket.rates[
-                str(i)
-            ] * amount_between(
-                reg_taxinc, last_reg_adjusted_threshold, reg_adjusted_threshold
-            )
-            last_reg_adjusted_threshold = reg_adjusted_threshold
-=======
             reg_threshold = individual_income.bracket.thresholds[str(i)][mars]
             reg_tax += individual_income.bracket.rates[
                 str(i)
@@ -695,7 +653,6 @@
                 reg_taxinc, last_reg_adjusted_threshold, reg_threshold
             )
             last_reg_adjusted_threshold = reg_threshold
->>>>>>> 14594529
             pt_adjusted_threshold = (
                 individual_income.pass_through.bracket.thresholds[str(i)][mars]
                 - pt_tbase
