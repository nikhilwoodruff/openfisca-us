--- conflicted
+++ resolved
@@ -177,10 +177,6 @@
     entity = TaxUnit
     definition_period = YEAR
 
-<<<<<<< HEAD
-    def formula(tax_unit, period, parameters):
-        return tax_unit("earned", period) - tax_unit("Taxes", period)
-=======
     def formula(taxunit, period, parameters):
         return taxunit("earned", period) - taxunit("Taxes", period)
 
@@ -943,5 +939,4 @@
     value_type = float
     entity = TaxUnit
     definition_period = YEAR
-    documentation = """Amount of UBI benefit excluded from AGI"""
->>>>>>> 3305d340
+    documentation = """Amount of UBI benefit excluded from AGI"""