from openfisca_core.model_api import *
from openfisca_us.entities import *
from openfisca_us.tools.general import *


class basic_standard_deduction(Variable):
    value_type = float
    entity = TaxUnit
    label = "Basic standard deduction"
    definition_period = YEAR

    def formula(tax_unit, period, parameters):
        STD = parameters(period).tax.deductions.standard
        MARS = tax_unit("MARS", period)
        MIDR = tax_unit("MIDR", period)

        c15100_if_DSI = max_(
            STD.dependent.additional_earned_income
            + tax_unit("earned", period),
            STD.dependent.amount,
        )
        basic_if_DSI = min_(STD.amount[MARS], c15100_if_DSI)
        basic_if_not_DSI = where(MIDR, 0, STD.amount[MARS])
        basic_stded = where(
            tax_unit("DSI", period), basic_if_DSI, basic_if_not_DSI
        )
        return basic_stded


class aged_blind_extra_standard_deduction(Variable):
    value_type = float
    entity = TaxUnit
    label = "Aged and blind standard deduction"
    definition_period = YEAR

    def formula(tax_unit, period, parameters):
        STD = parameters(period).tax.deductions.standard
        MARS = tax_unit("MARS", period)
        MARSType = MARS.possible_values
        num_extra_stded = (
            tax_unit("blind_head", period) * 1
            + tax_unit("blind_spouse", period) * 1
            + (tax_unit("age_head", period) >= STD.aged_or_blind.age_threshold)
            * 1
            + (
                (MARS == MARSType.JOINT)
                & (
                    tax_unit("age_spouse", period)
                    >= STD.aged_or_blind.age_threshold
                )
            )
            * 1
        )
        extra_stded = num_extra_stded * STD.aged_or_blind.amount[MARS]
        return extra_stded


class standard_deduction(Variable):
    value_type = float
    entity = TaxUnit
    label = u"Standard deduction"
    definition_period = YEAR

    def formula(tax_unit, period, parameters):
        # Calculate basic standard deduction
        basic_stded = tax_unit("basic_standard_deduction", period)
        charity = parameters(period).tax.deductions.itemized.charity
        MARS = tax_unit("MARS", period)
        MIDR = tax_unit("MIDR", period)
        MARSType = MARS.possible_values

        # Calculate extra standard deduction for aged and blind
        extra_stded = tax_unit("aged_blind_extra_standard_deduction", period)

        # Calculate the total standard deduction
        standard = basic_stded + extra_stded
        standard = where((MARS == MARSType.SEPARATE) & MIDR, 0, standard)
        standard += charity.allow_nonitemizers * min_(
            tax_unit("c19700", period), charity.nonitemizers_max
        )

        return standard


<<<<<<< HEAD
# Placeholder until actual logic implemented
=======
class sey_p(Variable):
    value_type = float
    entity = TaxUnit
    definition_period = YEAR

    def formula(tax_unit, period, parameters):
        return add(tax_unit, period, "e00900p", "e02100p", "k1bx14p")


class sey_s(Variable):
    value_type = float
    entity = TaxUnit
    definition_period = YEAR

    def formula(tax_unit, period, parameters):
        return add(tax_unit, period, "e00900s", "e02100ps", "k1bx14s")


class sey(Variable):
    value_type = float
    entity = TaxUnit
    definition_period = YEAR

    def formula(tax_unit, period, parameters):
        return add(tax_unit, period, "sey_p", "sey_s")


class earned(Variable):
    value_type = float
    entity = TaxUnit
    definition_period = YEAR

    def formula(tax_unit, period, parameters):
        return max_(
            0,
            add(tax_unit, period, "e00200p", "e00200s", "sey")
            - tax_unit("c03260", period),
        )
>>>>>>> a85b26eb


class TaxInc(Variable):
    value_type = float
    entity = TaxUnit
    definition_period = YEAR

    def formula(tax_unit, period, parameters):
        # not accurate, for demo
        return max_(
            0,
            tax_unit("earned", period)
            - tax_unit("standard_deduction", period),
        )


class income(Variable):
    value_type = float
    entity = TaxUnit
    definition_period = YEAR

    def formula(tax_unit, period, parameters):
        # not accurate, for demo
        return tax_unit("TaxInc", period)


class Taxes(Variable):
    value_type = float
    entity = TaxUnit
    definition_period = YEAR

    def formula(tax_unit, period, parameters):
        income = tax_unit("income", period)
        MARS = tax_unit("MARS", period)
        brackets = parameters(period).tax.income.bracket
        thresholds = (
            [0]
            + [brackets.thresholds[str(i)][MARS] for i in range(1, 7)]
            + [infinity]
        )
        rates = [brackets.rates[str(i)] for i in range(1, 8)]
        bracketed_amounts = [
            amount_between(income, lower, upper)
            for lower, upper in zip(thresholds[:-1], thresholds[1:])
        ]
        bracketed_tax_amounts = [
            rates[i] * bracketed_amounts[i] for i in range(7)
        ]
        tax_amount = sum(bracketed_tax_amounts)
        return tax_amount


class AfterTaxIncome(Variable):
    value_type = float
    entity = TaxUnit
    definition_period = YEAR

    def formula(taxunit, period, parameters):
        return taxunit("earned", period) - taxunit("Taxes", period)


# End of placeholder


class sey_p(Variable):
    value_type = float
    entity = TaxUnit
    definition_period = YEAR

    def formula(tax_unit, period, parameters):
        return add(tax_unit, period, "e00900p", "e02100p", "k1bx14p")


class sey_s(Variable):
    value_type = float
    entity = TaxUnit
    definition_period = YEAR

    def formula(taxunit, period, parameters):
        return add(taxunit, period, "e00900s", "e02100s", "k1bx14s")


class niit(Variable):
    value_type = float
    entity = TaxUnit
    definition_period = YEAR
    documentation = """Net Investment Income Tax from Form 8960"""


class combined(Variable):
    value_type = float
    entity = TaxUnit
    definition_period = YEAR
    documentation = """Sum of iitax and payrolltax and lumpsum_tax"""


class earned(Variable):
    value_type = float
    entity = TaxUnit
    definition_period = YEAR
    documentation = (
        """search taxcalc/calcfunctions.py for how calculated and used"""
    )

    def formula(taxunit, period):
        return max_(
            0,
            add(taxunit, period, "e00200p", "e00200s", "sey")
            - taxunit("c03260", period),
        )


class earned_p(Variable):
    value_type = float
    entity = TaxUnit
    definition_period = YEAR
    documentation = (
        """search taxcalc/calcfunctions.py for how calculated and used"""
    )

    def formula(tax_unit, period, parameters):
        ALD = parameters(period).tax.ALD
        adjustment = (
            (1.0 - ALD.misc.self_emp_tax_adj)
            * ALD.employer_share
            * tax_unit("setax_p", period)
        )
        return max_(
            0, add(tax_unit, period, "e00200p", "setax_p") - adjustment
        )


class earned_s(Variable):
    value_type = float
    entity = TaxUnit
    definition_period = YEAR
    documentation = (
        """search taxcalc/calcfunctions.py for how calculated and used"""
    )

    def formula(tax_unit, period, parameters):
        ALD = parameters(period).tax.ALD
        adjustment = (
            (1.0 - ALD.misc.self_emp_tax_adj)
            * ALD.employer_share
            * tax_unit("setax_s", period)
        )
        return max_(
            0, add(tax_unit, period, "e00200s", "setax_s") - adjustment
        )


class was_plus_sey_p(Variable):
    value_type = float
    entity = TaxUnit
    definition_period = YEAR
    documentation = (
        """search taxcalc/calcfunctions.py for how calculated and used"""
    )

    def formula(tax_unit, period, parameters):
        return tax_unit("gross_was_p", period) + max_(
            0,
            tax_unit("sey_p", period)
            * tax_unit("sey_frac_for_extra_OASDI", period),
        )


class was_plus_sey_s(Variable):
    value_type = float
    entity = TaxUnit
    definition_period = YEAR
    documentation = (
        """search taxcalc/calcfunctions.py for how calculated and used"""
    )

    def formula(tax_unit, period, parameters):
        return tax_unit("gross_was_s", period) + max_(
            0,
            tax_unit("sey_s", period)
            * tax_unit("sey_frac_for_extra_OASDI", period),
        )


class eitc(Variable):
    value_type = float
    entity = TaxUnit
    definition_period = YEAR
    documentation = """Earned Income Credit"""


class rptc(Variable):
    value_type = float
    entity = TaxUnit
    definition_period = YEAR
    documentation = """Refundable Payroll Tax Credit for filing unit"""


class rptc_p(Variable):
    value_type = float
    entity = TaxUnit
    definition_period = YEAR
    documentation = """Refundable Payroll Tax Credit for taxpayer"""


class rptc_s(Variable):
    value_type = float
    entity = TaxUnit
    definition_period = YEAR
    documentation = """Refundable Payroll Tax Credit for spouse"""


class exact(Variable):
    value_type = int
    entity = TaxUnit
    definition_period = YEAR
    documentation = (
        """search taxcalc/calcfunctions.py for how calculated and used"""
    )


class expanded_income(Variable):
    value_type = float
    entity = TaxUnit
    definition_period = YEAR
    documentation = (
        """Broad income measure that includes benefit_value_total"""
    )


class iitax(Variable):
    value_type = float
    entity = TaxUnit
    definition_period = YEAR
    documentation = """Total federal individual income tax liability; appears as INCTAX variable in tc CLI minimal output"""


class num(Variable):
    value_type = int
    entity = TaxUnit
    definition_period = YEAR
    documentation = (
        """2 when MARS is 2 (married filing jointly); otherwise 1"""
    )


class othertaxes(Variable):
    value_type = float
    entity = TaxUnit
    definition_period = YEAR
    documentation = """Other taxes: sum of niit, e09700, e09800 and e09900 (included in c09200)"""


class payrolltax(Variable):
    value_type = float
    entity = TaxUnit
    definition_period = YEAR
    documentation = """Total (employee + employer) payroll tax liability; appears as PAYTAX variable in tc CLI minimal output (payrolltax = ptax_was + setax + ptax_amc)"""

    def formula(tax_unit, period):
        return add(tax_unit, period, "ptax_was", "setax", "extra_payrolltax")


class refund(Variable):
    value_type = float
    entity = TaxUnit
    definition_period = YEAR
    documentation = """Total refundable income tax credits"""


class sep(Variable):
    value_type = int
    entity = TaxUnit
    definition_period = YEAR
    documentation = (
        """2 when MARS is 3 (married filing separately); otherwise 1"""
    )


class sey(Variable):
    value_type = float
    entity = TaxUnit
    definition_period = YEAR
    documentation = (
        """search taxcalc/calcfunctions.py for how calculated and used"""
    )

    def formula(tax_unit, period, parameters):
        return add(tax_unit, period, "sey_p", "sey_s")


class standard(Variable):
    value_type = float
    entity = TaxUnit
    definition_period = YEAR
    documentation = """Standard deduction (zero for itemizers)"""


class surtax(Variable):
    value_type = float
    entity = TaxUnit
    definition_period = YEAR
    documentation = (
        """search taxcalc/calcfunctions.py for how calculated and used"""
    )


class taxbc(Variable):
    value_type = float
    entity = TaxUnit
    definition_period = YEAR
    documentation = """Regular tax on regular taxable income before credits"""


class c00100(Variable):
    value_type = float
    entity = TaxUnit
    definition_period = YEAR
    documentation = """Adjusted Gross Income (AGI)"""


class c01000(Variable):
    value_type = float
    entity = TaxUnit
    definition_period = YEAR
    documentation = (
        """search taxcalc/calcfunctions.py for how calculated and used"""
    )


class c02500(Variable):
    value_type = float
    entity = TaxUnit
    definition_period = YEAR
    documentation = """Social security (OASDI) benefits included in AGI"""


class c02900(Variable):
    value_type = float
    entity = TaxUnit
    definition_period = YEAR
    documentation = (
        """Total of all 'above the line' income adjustments to get AGI"""
    )


class c03260(Variable):
    value_type = float
    entity = TaxUnit
    definition_period = YEAR
    documentation = (
        """search taxcalc/calcfunctions.py for how calculated and used"""
    )

    def formula(tax_unit, period, parameters):
        ALD = parameters(period).tax.ALD
        return (
            (1.0 - ALD.misc.self_emp_tax_adj)
            * ALD.misc.employer_share
            * tax_unit("setax", period)
        )


class c04470(Variable):
    value_type = float
    entity = TaxUnit
    definition_period = YEAR
    documentation = (
        """Itemized deductions after phase-out (zero for non-itemizers)"""
    )


class c04600(Variable):
    value_type = float
    entity = TaxUnit
    definition_period = YEAR
    documentation = """Personal exemptions after phase-out"""


class qbided(Variable):
    value_type = float
    entity = TaxUnit
    definition_period = YEAR
    documentation = """Qualified Business Income (QBI) deduction"""


class c04800(Variable):
    value_type = float
    entity = TaxUnit
    definition_period = YEAR
    documentation = """Regular taxable income"""


class c05200(Variable):
    value_type = float
    entity = TaxUnit
    definition_period = YEAR
    documentation = """Tax amount from Sch X,Y,X tables"""


class c05700(Variable):
    value_type = float
    entity = TaxUnit
    definition_period = YEAR
    documentation = (
        """search taxcalc/calcfunctions.py for how calculated and used"""
    )


class c05800(Variable):
    value_type = float
    entity = TaxUnit
    definition_period = YEAR
    documentation = """Total (regular + AMT) income tax liability before credits (equals taxbc plus c09600)"""


class c07100(Variable):
    value_type = float
    entity = TaxUnit
    definition_period = YEAR
    documentation = """Total non-refundable credits used to reduce positive tax liability"""


class c07180(Variable):
    value_type = float
    entity = TaxUnit
    definition_period = YEAR
    documentation = """Nonrefundable credit for child and dependent care expenses from Form 2441"""


class CDCC_refund(Variable):
    value_type = float
    entity = TaxUnit
    definition_period = YEAR
    documentation = """Refundable credit for child and dependent care expenses from Form 2441"""


class c07200(Variable):
    value_type = float
    entity = TaxUnit
    definition_period = YEAR
    documentation = """Schedule R credit for the elderly and the disabled"""


class c07220(Variable):
    value_type = float
    entity = TaxUnit
    definition_period = YEAR
    documentation = """Child tax credit (adjusted) from Form 8812"""


class c07230(Variable):
    value_type = float
    entity = TaxUnit
    definition_period = YEAR
    documentation = """Education tax credits non-refundable amount from Form 8863 (includes c87668)"""


class c07240(Variable):
    value_type = float
    entity = TaxUnit
    definition_period = YEAR
    documentation = (
        """search taxcalc/calcfunctions.py for how calculated and used"""
    )


class c07260(Variable):
    value_type = float
    entity = TaxUnit
    definition_period = YEAR
    documentation = (
        """search taxcalc/calcfunctions.py for how calculated and used"""
    )


class c07300(Variable):
    value_type = float
    entity = TaxUnit
    definition_period = YEAR
    documentation = (
        """search taxcalc/calcfunctions.py for how calculated and used"""
    )


class c07400(Variable):
    value_type = float
    entity = TaxUnit
    definition_period = YEAR
    documentation = (
        """search taxcalc/calcfunctions.py for how calculated and used"""
    )


class c07600(Variable):
    value_type = float
    entity = TaxUnit
    definition_period = YEAR
    documentation = (
        """search taxcalc/calcfunctions.py for how calculated and used"""
    )


class c08000(Variable):
    value_type = float
    entity = TaxUnit
    definition_period = YEAR
    documentation = (
        """search taxcalc/calcfunctions.py for how calculated and used"""
    )


class c09200(Variable):
    value_type = float
    entity = TaxUnit
    definition_period = YEAR
    documentation = """Income tax liability (including othertaxes) after non-refundable credits are used, but before refundable credits are applied"""


class c09600(Variable):
    value_type = float
    entity = TaxUnit
    definition_period = YEAR
    documentation = """Alternative Minimum Tax (AMT) liability"""


class c10960(Variable):
    value_type = float
    entity = TaxUnit
    definition_period = YEAR
    documentation = (
        """American Opportunity Credit refundable amount from Form 8863"""
    )


class c11070(Variable):
    value_type = float
    entity = TaxUnit
    definition_period = YEAR
    documentation = """Child tax credit (refunded) from Form 8812"""


class c17000(Variable):
    value_type = float
    entity = TaxUnit
    definition_period = YEAR
    documentation = """Sch A: Medical expenses deducted (component of pre-limitation c21060 total)"""


class e17500_capped(Variable):
    value_type = float
    entity = TaxUnit
    definition_period = YEAR
    documentation = (
        """Sch A: Medical expenses, capped as a decimal fraction of AGI"""
    )


class c18300(Variable):
    value_type = float
    entity = TaxUnit
    definition_period = YEAR
    documentation = """Sch A: State and local taxes plus real estate taxes deducted (component of pre-limitation c21060 total)"""


class e18400_capped(Variable):
    value_type = float
    entity = TaxUnit
    definition_period = YEAR
    documentation = """Sch A: State and local income taxes deductible, capped as a decimal fraction of AGI"""


class e18500_capped(Variable):
    value_type = float
    entity = TaxUnit
    definition_period = YEAR
    documentation = """Sch A: State and local real estate taxes deductible, capped as a decimal fraction of AGI"""


class c19200(Variable):
    value_type = float
    entity = TaxUnit
    definition_period = YEAR
    documentation = """Sch A: Interest deducted (component of pre-limitation c21060 total)"""


class e19200_capped(Variable):
    value_type = float
    entity = TaxUnit
    definition_period = YEAR
    documentation = """Sch A: Interest deduction deductible, capped as a decimal fraction of AGI"""


class c19700(Variable):
    value_type = float
    entity = TaxUnit
    definition_period = YEAR
    documentation = """Sch A: Charity contributions deducted (component of pre-limitation c21060 total)"""


class e19800_capped(Variable):
    value_type = float
    entity = TaxUnit
    definition_period = YEAR
    documentation = """Sch A: Charity cash contributions deductible, capped as a decimal fraction of AGI"""


class e20100_capped(Variable):
    value_type = float
    entity = TaxUnit
    definition_period = YEAR
    documentation = """Sch A: Charity noncash contributions deductible, capped as a decimal fraction of AGI"""


class c20500(Variable):
    value_type = float
    entity = TaxUnit
    definition_period = YEAR
    documentation = """Sch A: Net casualty or theft loss deducted (component of pre-limitation c21060 total)"""


class g20500_capped(Variable):
    value_type = float
    entity = TaxUnit
    definition_period = YEAR
    documentation = """Sch A: Gross casualty or theft loss deductible, capped as a decimal fraction of AGI"""


class c20800(Variable):
    value_type = float
    entity = TaxUnit
    definition_period = YEAR
    documentation = """Sch A: Net limited miscellaneous deductions deducted (component of pre-limitation c21060 total)"""


class e20400_capped(Variable):
    value_type = float
    entity = TaxUnit
    definition_period = YEAR
    documentation = """Sch A: Gross miscellaneous deductions deductible, capped as a decimal fraction of AGI"""


class c21040(Variable):
    value_type = float
    entity = TaxUnit
    definition_period = YEAR
    documentation = """Itemized deductions that are phased out"""


class c21060(Variable):
    value_type = float
    entity = TaxUnit
    definition_period = YEAR
    documentation = (
        """Itemized deductions before phase-out (zero for non-itemizers)"""
    )


class c23650(Variable):
    value_type = float
    entity = TaxUnit
    definition_period = YEAR
    documentation = (
        """search taxcalc/calcfunctions.py for how calculated and used"""
    )


class c59660(Variable):
    value_type = float
    entity = TaxUnit
    definition_period = YEAR
    documentation = (
        """search taxcalc/calcfunctions.py for how calculated and used"""
    )


class c62100(Variable):
    value_type = float
    entity = TaxUnit
    definition_period = YEAR
    documentation = """Alternative Minimum Tax (AMT) taxable income"""


class c87668(Variable):
    value_type = float
    entity = TaxUnit
    definition_period = YEAR
    documentation = """American Opportunity Credit non-refundable amount from Form 8863 (included in c07230)"""


class care_deduction(Variable):
    value_type = float
    entity = TaxUnit
    definition_period = YEAR
    documentation = (
        """search taxcalc/calcfunctions.py for how calculated and used"""
    )


class ctc_new(Variable):
    value_type = float
    entity = TaxUnit
    definition_period = YEAR
    documentation = (
        """search taxcalc/calcfunctions.py for how calculated and used"""
    )


class odc(Variable):
    value_type = float
    entity = TaxUnit
    definition_period = YEAR
    documentation = """Other Dependent Credit"""


class personal_refundable_credit(Variable):
    value_type = float
    entity = TaxUnit
    definition_period = YEAR
    documentation = """Personal refundable credit"""


class recovery_rebate_credit(Variable):
    value_type = float
    entity = TaxUnit
    definition_period = YEAR
    documentation = (
        """Recovery Rebate Credit, from American Rescue Plan Act of 2021"""
    )


class personal_nonrefundable_credit(Variable):
    value_type = float
    entity = TaxUnit
    definition_period = YEAR
    documentation = """Personal nonrefundable credit"""


class charity_credit(Variable):
    value_type = float
    entity = TaxUnit
    definition_period = YEAR
    documentation = """Credit for charitable giving"""


class dwks10(Variable):
    value_type = float
    entity = TaxUnit
    definition_period = YEAR
    documentation = (
        """search taxcalc/calcfunctions.py for how calculated and used"""
    )


class dwks13(Variable):
    value_type = float
    entity = TaxUnit
    definition_period = YEAR
    documentation = (
        """search taxcalc/calcfunctions.py for how calculated and used"""
    )


class dwks14(Variable):
    value_type = float
    entity = TaxUnit
    definition_period = YEAR
    documentation = (
        """search taxcalc/calcfunctions.py for how calculated and used"""
    )


class dwks19(Variable):
    value_type = float
    entity = TaxUnit
    definition_period = YEAR
    documentation = (
        """search taxcalc/calcfunctions.py for how calculated and used"""
    )


class fstax(Variable):
    value_type = float
    entity = TaxUnit
    definition_period = YEAR
    documentation = (
        """search taxcalc/calcfunctions.py for how calculated and used"""
    )


class invinc_agi_ec(Variable):
    value_type = float
    entity = TaxUnit
    definition_period = YEAR
    documentation = (
        """search taxcalc/calcfunctions.py for how calculated and used"""
    )


class invinc_ec_base(Variable):
    value_type = float
    entity = TaxUnit
    definition_period = YEAR
    documentation = (
        """search taxcalc/calcfunctions.py for how calculated and used"""
    )


class lumpsum_tax(Variable):
    value_type = float
    entity = TaxUnit
    definition_period = YEAR
    documentation = """Lumpsum (or head) tax; appears as LSTAX variable in tc CLI minimal output"""


class pre_c04600(Variable):
    value_type = float
    entity = TaxUnit
    definition_period = YEAR
    documentation = """Personal exemption before phase-out"""


class codtc_limited(Variable):
    value_type = float
    entity = TaxUnit
    definition_period = YEAR
    documentation = (
        """search taxcalc/calcfunctions.py for how calculated and used"""
    )


class ptax_amc(Variable):
    value_type = float
    entity = TaxUnit
    definition_period = YEAR
    documentation = (
        """Additional Medicare Tax from Form 8959 (included in payrolltax)"""
    )


class ptax_oasdi(Variable):
    value_type = float
    entity = TaxUnit
    definition_period = YEAR
    documentation = """Employee + employer OASDI FICA tax plus self-employment tax (excludes HI FICA so positive ptax_oasdi is less than ptax_was plus setax)"""

    def formula(tax_unit, period):
        return add(
            tax_unit,
            period,
            "ptax_ss_was_p",
            "ptax_ss_was_s",
            "setax_ss_p",
            "setax_ss_s",
            "extra_payrolltax",
        )


class ptax_was(Variable):
    value_type = float
    entity = TaxUnit
    definition_period = YEAR
    documentation = """Employee + employer OASDI + HI FICA tax"""

    def formula(tax_unit, period, parameters):
        ptax_was = add(
            tax_unit,
            period,
            "tax_ss_was_p",
            "ptax_ss_was_s",
            "ptax_mc_was_p",
            "ptax_mc_was_s",
        )
        return ptax_was


class setax(Variable):
    value_type = float
    entity = TaxUnit
    definition_period = YEAR
    documentation = """Self-employment tax"""

    def formula(tax_unit, period):
        return add(tax_unit, period, "setax_p", "setax_s")


class ymod(Variable):
    value_type = float
    entity = TaxUnit
    definition_period = YEAR
    documentation = (
        """search taxcalc/calcfunctions.py for how calculated and used"""
    )


class ymod1(Variable):
    value_type = float
    entity = TaxUnit
    definition_period = YEAR
    documentation = (
        """search taxcalc/calcfunctions.py for how calculated and used"""
    )


class ubi(Variable):
    value_type = float
    entity = TaxUnit
    definition_period = YEAR
    documentation = """Universal Basic Income benefit for filing unit"""


class taxable_ubi(Variable):
    value_type = float
    entity = TaxUnit
    definition_period = YEAR
    documentation = """Amount of UBI benefit included in AGI"""


class nontaxable_ubi(Variable):
    value_type = float
    entity = TaxUnit
    definition_period = YEAR
    documentation = """Amount of UBI benefit excluded from AGI"""<|MERGE_RESOLUTION|>--- conflicted
+++ resolved
@@ -82,9 +82,6 @@
         return standard
 
 
-<<<<<<< HEAD
-# Placeholder until actual logic implemented
-=======
 class sey_p(Variable):
     value_type = float
     entity = TaxUnit
@@ -123,7 +120,6 @@
             add(tax_unit, period, "e00200p", "e00200s", "sey")
             - tax_unit("c03260", period),
         )
->>>>>>> a85b26eb
 
 
 class TaxInc(Variable):
