from time import time
from pathlib import Path
from typing import Callable, Dict, List, Tuple
from taxcalc import Calculator, Policy, Records
from openfisca_us.tools.dev.calcfunctions import *
import pandas as pd
import ast
import yaml
import argparse

np.random.seed(int(time()))


def extract_return(fname):
    for x in ast.walk(
        ast.parse(open(Path(__file__).parent / "calcfunctions.py").read())
    ):
        if not (isinstance(x, ast.FunctionDef)):
            continue
        if not (x.name == fname):
            continue
        for b in x.body:
            if isinstance(b, ast.Return):
                if isinstance(b.value, ast.Name):
                    yield b.value.id
                elif isinstance(b.value, ast.Tuple):
                    yield from [element.id for element in b.value.elts]


def get_inputs(fn: Callable) -> Tuple:
    """
    Return the inputs of a function.
    """
    return fn.__code__.co_varnames[: fn.__code__.co_argcount]


def get_outputs(fn: Callable) -> Tuple:
    """
    Return the outputs of a function.
    """
    return list(extract_return(fn.__name__))


policy = Policy()
TEST_YEAR = 2019
DEBUG_MODE = True
TAXCALC_CPS_CSV_FILE = "~/PSLmodels/Tax-Calculator/cps.csv"
cps = pd.read_csv(TAXCALC_CPS_CSV_FILE, nrows=1 if DEBUG_MODE else None)
policy.set_year(TEST_YEAR)


def generate_input_values(
    inputs: List[str], output_names: List[str], overrides: Dict[str, float]
) -> Dict[str, float]:
    """Fetches the parameter value if the input is a parameter,
    otherwise returns the value from a random CPS tax unit.

    Args:
        inputs (List[str]): The input names.
        output_names (List[str]): The names of the outputs.
        overrides (Dict[str, float]): A dictionary of overrides.

    Returns:
        Dict[str, float]: The generated values.
    """
    if not DEBUG_MODE:
        try:
            cps_tax_unit = cps[(cps[output_names] != 0).min(axis=1)].sample(
                n=1
            )
        except:
            cps_tax_unit = cps.sample(n=1)
    result = {}
    for input_ in inputs:
        try:
            result[input_] = getattr(policy, input_)[0]
        except AttributeError:
            if input_ in overrides:
                result[input_] = overrides[input_]
            elif DEBUG_MODE:
                result[input_] = 0
            else:
                result[input_] = int(cps_tax_unit[input_].values[0])
    return result


def generate_unit_test(
    fn_name: str, input_overrides: Dict[str, float] = None
) -> Tuple[dict, Callable[[dict], Tuple[float]], Tuple[float]]:
    """Generates a unit test for a calcfunctions function.

    Args:
        fn_name (str): The name of the taxcalc function.
        input_overrides (Dict[str, float]): A dictionary of overrides.

    Returns:
        Tuple[dict, Callable[[dict, Tuple[float]]], Tuple[float]]: Keyword args, the function taking them and the expected result.
    """
    if input_overrides is None:
        input_overrides = {}
    fn = CALCFUNCTIONS[fn_name]

    def fn_(inputs):
        result = fn(**inputs)
        if not isinstance(result, tuple):
            result = (result,)
        return result

    kwargs = generate_input_values(
        get_inputs(fn), get_outputs(fn), overrides=input_overrides
    )

    return kwargs, fn_, fn_(kwargs)


def attempt_generate_all_nonzero_unit_test(
    fn_name: str,
) -> Tuple[dict, Callable[[dict], Tuple[float]], Tuple[float]]:
    for _ in range(1_000):
        kwargs, fn_, result = generate_unit_test(fn_name)
        # This function often needs manually modifying depending on the function
        if all([i != 0 for i in result]):
            return kwargs, fn_, result


def generate_yaml_test_dict(fn_name: str, name: str = None):
    kwargs, _, result = attempt_generate_all_nonzero_unit_test(fn_name)
    outputs = get_outputs(CALCFUNCTIONS[fn_name])
    test_dict = dict(
        name=f"Unit test for {fn_name}" if name is None else name,
        period=2019,
        absolute_error_margin=1,
        input={
            rename_variable(x): translate_value(x, y)
            for x, y in kwargs.items()
            if x in cps and x not in outputs
        },
        output={
            rename_variable(name): float(res)
            for name, res in zip(outputs, result)
        },
    )
    return test_dict


def generate_yaml_tests(fn_name: str, n: int = 10) -> str:
    return yaml.dump(
        [
            generate_yaml_test_dict(
                fn_name,
                name=f"{fn_name} unit test {i + 1} (from generate_taxcalc_unit_tests.py)",
            )
            for i in range(n)
        ],
        sort_keys=False,
    )


RENAMES = {
    "MARS": "mars",
}

VALUE_RENAMES = {
    "MARS": {
        1: "SINGLE",
        2: "JOINT",
        3: "SEPARATE",
        4: "HOUSEHOLD_HEAD",
        5: "WIDOW",
    }
}

INVERSE_RENAMES = {y: x for x, y in RENAMES.items()}

INVERSE_VALUE_RENAMES = {
    x: {b: a for a, b in y.items()} for x, y in VALUE_RENAMES.items()
}


def rename_variable(x):
    return RENAMES.get(x, x)


def translate_value(name, x):
    return VALUE_RENAMES[name].get(x, x) if name in VALUE_RENAMES else x


def inverse_rename_variable(x):
    return INVERSE_RENAMES.get(x, x)


def inverse_translate_value(name, x):
    return (
        INVERSE_VALUE_RENAMES[name].get(x, x)
        if name in INVERSE_VALUE_RENAMES
        else x
    )


def debug_test_yaml(fn_name: str, file: str, i: int = 0):
    with open(file, "r") as f:
        tests = yaml.safe_load(f)
    test = tests[i]
    input_overrides = {
        inverse_rename_variable(x): inverse_translate_value(
            inverse_rename_variable(x), y
        )
        for x, y in test["input"].items()
    }
    kwargs, fn_, _ = generate_unit_test(fn_name, input_overrides)
    fn_(kwargs)


def generate_taxcalc_cps_df():
    r = Records.cps_constructor()
    p = Policy(year=TEST_YEAR)
    c = Calculator(policy=p, records=r)
    df = c.dataframe(None, all_vars=True)
    df.to_csv("cps.csv")


if __name__ == "__main__":
    if not DEBUG_MODE:
        parser = argparse.ArgumentParser(
            description="Generate unit tests for calcfunctions."
        )
        parser.add_argument(
            "function",
            type=str,
            help="The name of the function to generate unit tests for.",
        )
        parser.add_argument(
            "--n",
            type=int,
            default=10,
            help="The number of unit tests to generate.",
        )
        args = parser.parse_args()
        print(generate_yaml_tests(args.function, args.n))
    else:
        # An example of debugging a unit test
        debug_test_yaml(
<<<<<<< HEAD
            "SSBenefits",
            "openfisca_us/tests/policy/baseline/calcfunctions/ssbenefits.yaml",
            0,
=======
            "GainsTax",
            "openfisca_us/tests/policy/baseline/calcfunctions/gainstax.yaml",
            2,
>>>>>>> a7da21fd
        )<|MERGE_RESOLUTION|>--- conflicted
+++ resolved
@@ -240,13 +240,7 @@
     else:
         # An example of debugging a unit test
         debug_test_yaml(
-<<<<<<< HEAD
-            "SSBenefits",
-            "openfisca_us/tests/policy/baseline/calcfunctions/ssbenefits.yaml",
-            0,
-=======
             "GainsTax",
             "openfisca_us/tests/policy/baseline/calcfunctions/gainstax.yaml",
             2,
->>>>>>> a7da21fd
         )