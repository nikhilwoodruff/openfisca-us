- name: "Example 1 from IL TANF website: Two-parent one-child family with $1,000 monthly income plus SSI newly applying."
  # https://www.dhs.state.il.us/page.aspx?item=15866
  period: 2022
  input:
    people:
      mr_j:
        age: 42 # Not in the example.
      mrs_j:
        age: 35 # Not in the example.
        market_income: 1_000 * 12
      child1:
        age: 14 # Not in the example.
      # NB: Example says 2 children, but calculation only shows payment level for 3.
    spm_units:
      spm_unit:
        members: [mr_j, mrs_j, child1]
        ssi: 1_000 * 12 # Example doesn't provide number.
        is_tanf_enrolled: false
    households:
      household:
        state_code: IL
  output:
    tanf_initial_employment_deduction: 366 * 12
    tanf_max_amount: 549 * 12
    tanf: 0

- name: "Example 2 from IL TANF website: One-parent three-child family with $200/week income newly applying."
  # https://www.dhs.state.il.us/page.aspx?item=15866
  period: 2022
  input:
    people:
      ms_p:
        age: 42 # Not in the example.
        market_income: 860 * 12
      child_1:
        age: 14 # Not in the example.
      child_2:
        age: 10 # Not in the example.
      child_3:
        age: 1 # Not in the example.
    spm_units:
      spm_unit:
        members: [ms_p, child_1, child_2, child_3]
        is_tanf_enrolled: false
    households:
      household:
        state_code: IL
  output:
    tanf_initial_employment_deduction: 442 * 12
    tanf_max_amount: 662 * 12
<<<<<<< HEAD
    tanf_countable_income: 215 * 12  # Subtracting 3/4 earned income deduction of $645.
    tanf: 447 * 12  # 662 - 215.

# These examples are not in the IL TANF website.

- name: "Example 3: Two-parent one-child family with $1,000 monthly income plus SSI already in the program."
  period: 2022
  absolute_error_margin: 1
  input:
    people:
      mr_j:
        age: 42  # Not in the example.
      mrs_j:
        age: 35  # Not in the example.
        market_income: 1_000 * 12
      child1:
        age: 14  # Not in the example.
      # NB: Example says 2 children, but calculation only shows payment level for 3.
    spm_units:
      spm_unit:
        members: [mr_j, mrs_j, child1]
        ssi: 1_000 * 12  # Example doesn't provide number.
        is_tanf_enrolled: true
    households:
      household:
        state_code: IL
  output:
    tanf_initial_employment_deduction: 366 * 12
    tanf_max_amount: 549 * 12
    tanf: 0
=======
    tanf_countable_income: 215 * 12 # Subtracting 3/4 earned income deduction of $645.
    tanf: 447 * 12 # 662 - 215.
>>>>>>> 3a70469d
<|MERGE_RESOLUTION|>--- conflicted
+++ resolved
@@ -48,7 +48,6 @@
   output:
     tanf_initial_employment_deduction: 442 * 12
     tanf_max_amount: 662 * 12
-<<<<<<< HEAD
     tanf_countable_income: 215 * 12  # Subtracting 3/4 earned income deduction of $645.
     tanf: 447 * 12  # 662 - 215.
 
@@ -78,8 +77,4 @@
   output:
     tanf_initial_employment_deduction: 366 * 12
     tanf_max_amount: 549 * 12
-    tanf: 0
-=======
-    tanf_countable_income: 215 * 12 # Subtracting 3/4 earned income deduction of $645.
-    tanf: 447 * 12 # 662 - 215.
->>>>>>> 3a70469d
+    tanf: 0