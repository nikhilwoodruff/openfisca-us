--- conflicted
+++ resolved
@@ -104,7 +104,8 @@
     adjusted_gross_income: 46400.00
     taxable_income: 26400.00
     refundable_ctc: 0.00
-<<<<<<< HEAD
+    eitc: 63.88
+    income_tax: -63.88
 
 - name: Tax unit with taxsimid 3 from g19.its.csv
   absolute_error_margin: 0.01
@@ -143,8 +144,4 @@
     taxable_income: 29450.00
     refundable_ctc: 0.00
     eitc: 0.00
-    income_tax: 3146.00
-=======
-    eitc: 63.88
-    income_tax: -63.88
->>>>>>> 71f746a5
+    income_tax: 3146.00