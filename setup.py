--- conflicted
+++ resolved
@@ -4,11 +4,7 @@
 
 setup(
     name="OpenFisca-US",
-<<<<<<< HEAD
-    version="0.20.0",
-=======
-    version="0.20.1",
->>>>>>> f15b2d7e
+    version="0.21.0",
     author="Nikhil Woodruff",
     author_email="nikhil@policyengine.org",
     classifiers=[
