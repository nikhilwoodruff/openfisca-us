--- conflicted
+++ resolved
@@ -4,11 +4,7 @@
 
 setup(
     name="OpenFisca-US",
-<<<<<<< HEAD
-    version="0.4.0",
-=======
-    version="0.6.0",
->>>>>>> a5bb5748
+    version="0.7.0",
     author="Nikhil Woodruff",
     author_email="nikhil@policyengine.org",
     classifiers=[
