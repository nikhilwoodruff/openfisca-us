--- conflicted
+++ resolved
@@ -4,11 +4,7 @@
 
 setup(
     name="OpenFisca-US",
-<<<<<<< HEAD
-    version="0.27.0",
-=======
-    version="0.27.1",
->>>>>>> 3a70469d
+    version="0.28.0",
     author="Nikhil Woodruff",
     author_email="nikhil@policyengine.org",
     classifiers=[
