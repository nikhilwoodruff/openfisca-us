"""This file contains your country package's metadata and dependencies."""

from setuptools import find_packages, setup

setup(
    name="OpenFisca-US",
<<<<<<< HEAD
    version="0.33.1",
=======
    version="0.35.2",
>>>>>>> bf998dc3
    author="Nikhil Woodruff",
    author_email="nikhil@policyengine.org",
    classifiers=[
        "Development Status :: 5 - Production/Stable",
        "License :: OSI Approved :: GNU Affero General Public License v3",
        "Operating System :: POSIX",
        "Programming Language :: Python",
        "Programming Language :: Python :: 3.7",
        "Topic :: Scientific/Engineering :: Information Analysis",
    ],
    description="OpenFisca tax and benefit system for the US",
    keywords="benefit microsimulation social tax",
    license="http://www.fsf.org/licensing/licenses/agpl-3.0.html",
    url="https://github.com/PolicyEngine/openfisca-us",
    include_package_data=True,  # Will read MANIFEST.in
    data_files=[
        (
            "share/openfisca/openfisca-country-template",
            ["CHANGELOG.md", "LICENSE", "README.md"],
        ),
    ],
    install_requires=[
        "OpenFisca-Core[web-api] >= 35.0.0",
        "openfisca_us_data >= 0.1.2",
        "microdf_python",
        "pandas",
        "tqdm",
        "requests",
        "OpenFisca-Tools>=0.3.0,<1.0.0",
        "pyyaml",
    ],
    extras_require={
        "dev": [
            "autopep8 >= 1.5.4, < 2.0.0",
            "black",
            "wheel",
            "pytest",
            "setuptools",
            "jupyter-book",
            "coverage",
            "plotly",
        ],
    },
    python_requires=">=3.7,<3.8",
    entry_points={
        "console_scripts": [
            "openfisca-us = openfisca_us.tools.cli:main",
        ],
    },
    packages=find_packages(),
)<|MERGE_RESOLUTION|>--- conflicted
+++ resolved
@@ -4,11 +4,7 @@
 
 setup(
     name="OpenFisca-US",
-<<<<<<< HEAD
-    version="0.33.1",
-=======
-    version="0.35.2",
->>>>>>> bf998dc3
+    version="0.35.3",
     author="Nikhil Woodruff",
     author_email="nikhil@policyengine.org",
     classifiers=[
