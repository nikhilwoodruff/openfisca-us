--- conflicted
+++ resolved
@@ -4,11 +4,7 @@
 
 setup(
     name="OpenFisca-US",
-<<<<<<< HEAD
-    version="0.46.0",
-=======
     version="0.49.1",
->>>>>>> b119403e
     author="Nikhil Woodruff",
     author_email="nikhil@policyengine.org",
     classifiers=[
