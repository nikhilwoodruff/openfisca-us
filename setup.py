"""This file contains your country package's metadata and dependencies."""

from setuptools import find_packages, setup

setup(
    name="OpenFisca-US",
<<<<<<< HEAD
    version="0.29.1",
=======
    version="0.30.0",
>>>>>>> 6ddb8d8b
    author="Nikhil Woodruff",
    author_email="nikhil@policyengine.org",
    classifiers=[
        "Development Status :: 5 - Production/Stable",
        "License :: OSI Approved :: GNU Affero General Public License v3",
        "Operating System :: POSIX",
        "Programming Language :: Python",
        "Programming Language :: Python :: 3.6",
        "Programming Language :: Python :: 3.7",
        "Topic :: Scientific/Engineering :: Information Analysis",
    ],
    description="OpenFisca tax and benefit system for the US",
    keywords="benefit microsimulation social tax",
    license="http://www.fsf.org/licensing/licenses/agpl-3.0.html",
    url="https://github.com/PolicyEngine/openfisca-us",
    include_package_data=True,  # Will read MANIFEST.in
    data_files=[
        (
            "share/openfisca/openfisca-country-template",
            ["CHANGELOG.md", "LICENSE", "README.md"],
        ),
    ],
    install_requires=[
        "OpenFisca-Core[web-api] >= 35.0.0",
        "openfisca_us_data >= 0.1.2",
        "microdf_python",
        "pandas",
        "tqdm",
        "requests",
        "OpenFisca-Tools>=0.1.9",
        "pyyaml",
    ],
    extras_require={
        "dev": [
            "autopep8 >= 1.5.4, < 2.0.0",
            "black",
            "wheel",
            "pytest",
            "setuptools",
            "jupyter-book",
            "coverage",
            "plotly",
        ],
    },
    python_requires=">=3.7,<3.8",
    entry_points={
        "console_scripts": [
            "openfisca-us = openfisca_us.tools.cli:main",
        ],
    },
    packages=find_packages(),
)<|MERGE_RESOLUTION|>--- conflicted
+++ resolved
@@ -4,11 +4,7 @@
 
 setup(
     name="OpenFisca-US",
-<<<<<<< HEAD
-    version="0.29.1",
-=======
-    version="0.30.0",
->>>>>>> 6ddb8d8b
+    version="0.30.1",
     author="Nikhil Woodruff",
     author_email="nikhil@policyengine.org",
     classifiers=[
