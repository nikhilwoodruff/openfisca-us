- changes:
    added:
    - First prototype version with a standard deduction variable.
  date: 2021-06-28 00:00:00
  version: 0.0.1
- bump: minor
  changes:
    added:
    - Prototype with some tax implementations.
  date: 2021-12-25 00:00:00
- bump: minor
  changes:
    added:
    - Tax variables, some benefit variables.
  date: 2021-12-25 00:00:01
- bump: minor
  changes:
    added:
    - Lifeline benefit.
  date: 2021-12-25 00:00:02
- bump: patch
  changes:
    added:
    - Automated tests.
  date: 2021-12-25 00:00:03
- bump: minor
  changes:
    added:
    - TANF eligibility, broken down into demographic and financial variables, with
      financial separated by current enrollment in program.
    - Demographic TANF eligibility per IL rules.
  date: 2021-12-26 00:00:00
- bump: minor
  changes:
    added:
    - Medicaid income thresholds for California.
  date: 2021-12-27 00:00:00
- bump: minor
  changes:
    added:
    - Alternative Minimum Tax (AMT) income and liability logic.
    - Development tools for auto-generating unit tests for Tax-Calculator functions.
  date: 2021-12-28 00:00:00
- bump: minor
  changes:
    added:
    - Gains Tax (capital gains treatment) logic and parameters.
  date: 2021-12-28 00:00:01
- bump: minor
  changes:
    added:
    - Minimum benefit logic for SNAP.
  date: 2021-12-28 00:00:02
- bump: minor
  changes:
    added:
    - Social Security taxation logic.
  date: 2021-12-28 00:00:03
- bump: minor
  changes:
    added:
    - Income-to-SMI (state median income) ratio.
  date: 2021-12-28 00:00:04
- bump: minor
  changes:
    added:
    - American Opportunity (tax) Credit.
    - Lifetime Learning (tax) Credit.
  date: 2021-12-30 00:00:00
- bump: minor
  changes:
    added:
    - Elderly and Disabled (tax) Credit.
  date: 2021-12-30 00:00:01
- bump: minor
  changes:
    added:
    - Formula for Medicaid person type, based on age and dependents.
    - Variable for whether a person meets their Medicaid income eligibility requirement.
  date: 2021-12-31 00:00:00
- bump: minor
  changes:
    added:
    - SNAP eligibility based on federal net and gross income limits.
    - Unit and integration tests for SNAP variables.
  date: 2022-01-03 00:00:00
- bump: minor
  changes:
    added:
    - Federal SNAP asset tests logic
  date: 2022-01-03 00:00:01
- bump: minor
  changes:
    added:
    - CCDF subsidy top-level logic
  date: 2022-01-03 00:00:02
- bump: minor
  changes:
    added:
    - Categorical eligibility for SNAP, including broad-based categorical eligibility
      via low-cost TANF programs that effectively extend SNAP's asset and income limits.
    changed:
    - Refactored SNAP code.
  date: 2022-01-04 00:00:00
- bump: patch
  changes:
    changed:
    - Use USDA elderly and disabled definitions in SNAP calculations.
  date: 2022-01-06 00:00:00
- bump: minor
  changes:
    added:
    - Total child care market rate.
  date: 2022-01-06 00:00:01
- bump: minor
  changes:
    added:
    - Update child care market rate to annual.
  date: 2022-01-06 00:00:02
- bump: patch
  changes:
    added:
    - Formulas for `childcare_hours_per_week` and `spm_unit_size`.
    - Unit tests and units for some variables.
    changed:
    - Reorganized variables.
  date: 2022-01-07 00:00:00
- bump: patch
  changes:
    changed:
    - Removes the `u` prefix from all variable label strings.
  date: 2022-01-08 00:00:00
- bump: patch
  changes:
    added:
    - Units to all tax variables.
    changed:
    - Adds one line between tests in yaml files.
    - Use consistent imports in variable Python files.
    removed:
    - C-TAM benefit variables in tax Python files.
    - Erroneous formula for `eic` variable.
  date: 2022-01-08 00:00:01
- bump: minor
  changes:
    added:
    - Formula for initial TANF eligibility.
    - 'Two new variables: `tanf_gross_earned_income` and `tanf_gross_unearned_income`.'
    - Variable & parameter for `initial_employment_deduction`.
    - Integration tests for TANF cash aid from TANF IL website.
    changed:
    - '`tanf_countable_income` now includes unearned income and earned income deduction.'
  date: 2022-01-09 00:00:00
- bump: patch
  changes:
    fixed:
    - Test runner failed to test string values.
  date: 2022-01-12 00:00:00
- bump: patch
  changes:
    added:
    - Metadata for SNAP eligibility parameters.
    fixed:
    - Parameter misname in SNAP formula.
  date: 2022-01-14 00:00:00
- bump: minor
  changes:
    added:
    - Add CCDF copay formula.
  date: 2022-01-14 00:00:01
- bump: minor
  changes:
    added:
    - Formula for SSI based on eligibility and amount if eligible.
  date: 2022-01-14 00:00:02
- bump: minor
  changes:
    fixed:
    - Update CCDF subsidy formula.
  date: 2022-01-15 00:00:00
- bump: patch
  changes:
    fixed:
    - Added links to version tag diffs in changelog.
  date: 2022-01-15 00:00:01
- bump: minor
  changes:
    added:
    - Logic for SNAP excess medical deduction and dependent care deduction.
    - Limit SNAP earned income deduction to earned income.
    - Jupyter Book documentation on SNAP.
    - Updated SNAP parameters.
    - 'Empty variables for calculating SNAP: `employment_income`, `self_employment_income`,
      `dividend_income`, `interest_income`, `childcare_expenses`, and `medical_out_of_pocket_expenses`.'
    changed:
    - Significant refactoring of SNAP code.
    - Use openfisca-tools for `add` and `aggr` functions, and pass lists of variables
      to these function.
    - Rename min/max SNAP benefit parameters and variables to use `allotment`.
  date: 2022-01-17 00:00:00
- bump: patch
  changes:
    changed:
    - Add metadata for variables and parameters used in SNAP calculations.
    - Renames two parameters involved in SNAP deductions from `threshold` to `disregard`.
  date: 2022-01-17 00:00:01
- bump: minor
  changes:
    added:
    - Child Tax Credit (including adult dependents) parameters, logic and tests.
  date: 2022-01-17 00:00:02
- bump: minor
  changes:
    added:
    - Categorical eligibility to school meal subsidies.
    - Documentation notebook on school meal subsidies.
    - Parameterized income sources for school meal subsidies.
    changed:
    - Count school meal subsidies by school enrollment rather than age.
    - Remove `spm_unit_` prefix from school meal variables.
  date: 2022-01-25 00:00:00
- bump: minor
  changes:
    added:
    - Child Tax Credit (and historical policy).
    - Non-refundable and refundable credit handling in tax logic.
    - Metadata for education credits and the EITC.
    fixed:
    - Bugs in head/spouse detection and nonrefundable credits.
  date: 2022-01-28 00:00:00
- bump: patch
  changes:
    added:
    - Metadata and variable aliases for key tax variables.
    - Employment, self-employment, interest and dividend income as inputs to tax logic.
  date: 2022-02-02 00:00:00
- bump: patch
  changes:
    added:
    - Added formula for TANF variable `continuous_tanf_eligibility`
    - Added integration test for continuous TANF eligibility to `integration.yaml`
  date: 2022-02-06 00:00:00
- bump: minor
  changes:
    added:
    - SNAP emergency allotments for California.
    - SNAP unearned income example in JupyterBook docs.
  date: 2022-02-06 00:00:01
- bump: minor
  changes:
    added:
    - California Clean Vehicle Rebate Project.
  date: 2022-02-07 00:00:00
- bump: minor
  changes:
    added:
    - Guaranteed income / cash assistance pilot income variable. This counts as unearned
      income for SNAP, uncounted for taxes and other benefits.
  date: 2022-02-07 00:00:01
- bump: patch
  changes:
    fixed:
    - EITC logic and parameters for non-3-child tax units.
  date: 2022-02-08 00:00:00
- bump: patch
  changes:
    added:
    - PolicyEngine metadata and notebook for Lifeline program.
    - Formula for `irs_gross_income`, which Lifeline uses to calculate income-based
      eligibility.
  date: 2022-02-08 00:00:01
- bump: patch
  changes:
    fixed:
    - Add Lifeline notebook to table of contents.
  date: 2022-02-08 00:00:02
- bump: minor
  changes:
    added:
    - Income limits for 5 Maryland Medicaid coverage groups.
  date: 2022-02-09 00:00:00
- bump: minor
  changes:
    added:
    - WIC program.
    fixed:
    - Include guaranteed income / cash assistance in market income.
  date: 2022-02-09 00:00:01
- bump: patch
  changes:
    fixed:
    - Change WIC display name from `WIC benefit value` to `WIC`.
  date: 2022-02-09 00:00:02
- bump: patch
  changes:
    fixed:
    - Specify WIC's unit as USD.
  date: 2022-02-09 00:00:03
- bump: patch
  changes:
    fixed:
    - Remove guaranteed income / cash assistance from benefits.
  date: 2022-02-09 00:00:04
- bump: patch
  changes:
    added:
    - Categorical breakdown metadata infrastructure from OpenFisca-Tools.
  date: 2022-02-10 00:00:00
- bump: patch
  changes:
    added:
    - Chained CPI-U (monthly and August-only) parameters.
    - Metadata for SNAP max allotment.
  date: 2022-02-13 00:00:00
- bump: patch
  changes:
    changed:
    - OpenFisca-Tools constraint widened to the current major version.
  date: 2022-02-16 00:00:00
- bump: minor
  changes:
    added:
    - Uprated tax parameters for federal income tax.
  date: 2022-02-21 00:00:00
- bump: minor
  changes:
    added:
    - Affordable Connectivity Program.
    changed:
    - Split school meal subsidies into free and reduced-price.
  date: 2022-02-21 00:00:01
- bump: minor
  changes:
    added:
    - Rural Tribal supplement for Lifeline.
    changed:
    - Restructure ACP and EBB Tribal amounts to work with PolicyEngine.
  date: 2022-02-21 00:00:02
- bump: patch
  changes:
    changed:
    - Edited labels for ACP and SNAP normal allotment.
  date: 2022-02-21 00:00:03
- bump: patch
  changes:
    fixed:
    - Subtract Lifeline from broadband cost before calculating ACP and EBB.
  date: 2022-02-27 00:00:00
- bump: patch
  changes:
    added:
    - Code coverage badge to README.md.
    - Reminder for pull requests to run `make format && make documentation`.
    - CPI-uprated values for WIC average payments.
    changed:
    - Child Tax Credit names renamed to `ctc`.
    - Child and Dependent Care Credit names renamed to `cdcc`.
    fixed:
    - EITC maximum age in 2021 changed from 125 to infinity.
  date: 2022-02-28 00:00:00
- bump: minor
  changes:
    added:
    - Supplemental Security Income for individuals.
    - Social Security input variables, counted as unearned income for several programs.
  date: 2022-03-04 00:00:00
- bump: patch
  changes:
    changed:
    - Adjust variable labels for consistency.
  date: 2022-03-04 00:00:01
- bump: minor
  changes:
    added:
    - SNAP aggregate benefits and participation.
  date: 2022-03-05 00:00:00
- bump: patch
  changes:
    changed:
    - Point `e02400` to `social_security` (for PolicyEngine).
  date: 2022-03-07 00:00:00
- bump: patch
  changes:
    added:
    - '`spm_unit_weight` variable.'
    fixed:
    - SNAP now uses the additional amounts where main rates are not available.
  date: 2022-03-07 00:00:01
- bump: patch
  changes:
    changed:
    - '`is_married` moved from person-level to family-level, with a formula added.'
  date: 2022-03-08 00:00:00
- bump: patch
  changes:
    changed:
    - IRS-published uprated income tax parameters for 2019-22.
  date: 2022-03-09 00:00:00
- bump: patch
  changes:
    added:
    - February 2022 chained CPI-U.
    changed:
    - Simplified WIC uprating.
  date: 2022-03-11 00:00:00
- bump: patch
  changes:
    fixed:
    - EITC uses the correct phase-in rate.
  date: 2022-03-13 00:00:00
- bump: patch
  changes:
    changed:
    - Tax folder re-organised to improve modularity.
    fixed:
    - A bug in AMT calculations.
  date: 2022-03-16 21:22:44
- bump: patch
  changes:
    fixed:
    - Push action on GitHub correctly publishes.
  date: 2022-03-16 20:29:58
- bump: patch
  changes:
    fixed:
    - Push action on GitHub correctly publishes.
  date: 2022-03-16 21:22:44
- bump: minor
  changes:
    changed:
    - Added multiple parameters for California's TANF system.
    - Refactored the TANF structure for easier implementation of other state TANF
      programs.
  date: 2022-03-27 18:49:02
- bump: patch
  changes:
    added:
    - Page on TANF to documentation.
  date: 2022-03-28 10:40:42
- bump: patch
  changes:
    fixed:
    - Versioning action didn't update `setup.py`.
  date: 2022-03-28 10:55:27
- bump: minor
  changes:
    changed:
    - Added `is_eitc_qualifying_child` variable to improve EITC child logic.
    - Split `is_in_school` into `is_in_k12_school` and `is_full_time_student`.
  date: 2022-03-28 11:34:53
- bump: minor
  changes:
    added:
    - Net income limits for SNAP BBCE (TANF) program.
    - Legislative references for SNAP income limits.
    removed:
    - 165% SNAP gross income limit for separate elderly and disabled households (unused).
  date: 2022-03-30 01:17:38
- bump: minor
  changes:
    added:
    - CDCC parameters for eligibility and metadata.
    fixed:
    - A bug where the CDCC would phase down too quickly.
  date: 2022-03-30 11:46:11
- bump: patch
  changes:
    added:
    - Parameter metadata for tax credits and payroll taxes.
  date: 2022-03-30 13:12:44
- bump: patch
  changes:
    added:
    - Added full-time college student variable.
  date: 2022-03-30 18:53:00
- bump: minor
  changes:
    added:
    - HUD adjusted income and dependent variables and logic.
  date: 2022-04-05 19:04:10
- bump: patch
  changes:
    fixed:
    - Point TANF parameter to state instead of region.
  date: 2022-04-06 10:35:14
- bump: minor
  changes:
    added:
    - More recent Social Security payroll tax cap parameter values.
    - Separate parameters for employer payroll taxes and self-employment taxes.
    - Parameter for self-employment net earnings disregard.
    - Unit tests and legislative references for payroll and self-employment tax variables.
    changed:
    - Reorganized payroll and self-employment tax parameters and variables.
    - Replaced large parameters with infinity and made number formatting consistent.
    removed:
    - Reform-only `social_security.add_taxable_earnings` parameter.
    - Unused `exact` variable.
    - Variable for `social_security_taxes` (moved logic to `refundable_child_tax_credit`).
  date: 2022-04-07 06:08:18
- bump: patch
  changes:
    fixed:
    - Refundable CTC formula works properly when phase-in rate increased (comments
      added).
  date: 2022-04-12 18:38:49
- bump: minor
  changes:
    added:
    - Capped non-refundable credits variable.
    - Shortened labels for tax variables.
  date: 2022-04-13 12:58:29
- bump: minor
  changes:
    added:
    - Microdata now handled entirely within OpenFisca-US.
  date: 2022-04-14 08:19:40
- bump: patch
  changes:
    added:
    - Legislative references for CDCC parameters.
    fixed:
    - CDCC uses maximum dependent parameter.
  date: 2022-04-15 14:23:11
- bump: patch
  changes:
    added:
    - Unit tests for age variables.
    fixed:
    - Tax unit head and spouse flag logic.
  date: 2022-04-15 18:10:27
- bump: minor
  changes:
    added:
    - American Community Survey input.
  date: 2022-04-19 10:22:36
- bump: patch
  changes:
    fixed:
    - Bug preventing the package from publishing on PyPI.
  date: 2022-04-19 13:04:12
- bump: minor
  changes:
    added:
    - Per-vehicle payment (California)
  date: 2022-04-19 15:52:56
- bump: minor
  changes:
    added:
    - SPM unit income decile.
    - SPM unit OECD equivalisation.
    fixed:
    - Basic income variable for adults and seniors.
  date: 2022-04-21 14:15:27
- bump: minor
  changes:
    added:
    - Basic income now included in SPM unit benefits.
  date: 2022-04-21 20:42:35
- bump: patch
  changes:
    added:
    - URL from which to download the latest CPS dataset (skipping generation)
  date: 2022-04-22 13:39:09
- bump: minor
  changes:
    added:
    - Massachusetts state income tax.
    - EITC documentation notebook.
  date: 2022-04-30 22:16:10
- bump: minor
  changes:
    added:
    - Empty variables for state and local sales tax, and local income tax.
    - Logic for the SALT deduction to choose the greater of state and local income
      tax or state and local sales tax.
    - Massachusetts SNAP parameters.
  date: 2022-05-01 14:45:31
- bump: patch
  changes:
    added:
    - Notebook showing total net income and marginal tax rate charts for Massachusetts
      residents.
  date: 2022-05-01 20:21:24
- bump: minor
  changes:
    added:
    - Formulas for xtot, num, blind_head, blind_spouse, age_head, and age_spouse.
    - Unit tests for some existing formulas.
    changed:
    - Classify single person with dependents as head of household, not single.
    - Split tax unit variables into their own files.
    - Rename `marital_status` and `mars` to `filing_status`.
  date: 2022-05-01 21:21:19
- bump: minor
  changes:
    added:
    - Script to generate integration tests from TAXSIM.
    - TAXSIM integration tests for the EITC.
  date: 2022-05-01 23:08:30
- bump: minor
  changes:
    changed:
    - Tied SALT deduction to state income tax.
    - Improved charts in Massachusetts notebook.
  date: 2022-05-02 05:24:28
- bump: patch
  changes:
    fixed:
    - Specify documentation colors without policyengine package.
  date: 2022-05-02 06:38:45
- bump: minor
  changes:
    added:
    - TAXSIM tests for taxable SS and UI.
  date: 2022-05-02 17:50:11
- bump: minor
  changes:
    added:
    - SNAP parameters by state from snapscreener.com.
  date: 2022-05-03 16:41:49
- bump: minor
  changes:
    added:
    - SSI notebook.
    - SSI example to MA notebook.
    - MA state tax exemptions for aged and blind people.
    - Unit tests for state tax exemptions.
  date: 2022-05-04 19:44:35
- bump: patch
  changes:
    changed:
    - CO SNAP BBCE net income limit set to true.
    - Cite official source for SNAP emergency allotment amount.
  date: 2022-05-05 06:07:31
- bump: minor
  changes:
    added:
    - Metadata and verbose variable names for IRS computation up to AGI.
  date: 2022-05-05 17:25:36
- bump: patch
  changes:
    fixed:
    - Bug causing the system to fail to load on Colab.
  date: 2022-05-05 21:54:08
- bump: minor
  changes:
    added:
    - TAXSIM integration tests for AGI.
    changed:
    - TAXSIM variables renamed to contain `taxsim_` prefix.
  date: 2022-05-08 19:55:20
- bump: minor
  changes:
    added:
    - Medicaid eligibility for 50 states.
  date: 2022-05-10 13:57:16
- bump: minor
  changes:
    added:
    - TANF from CPS data.
    - Female variable.
    - Variable for number of own children in household.
  date: 2022-05-10 17:57:30
- bump: minor
  changes:
    added:
    - List of fully implemented programs at the US and state level.
  date: 2022-05-11 14:17:28
- bump: patch
  changes:
    fixed:
    - Moved lingering state income tax deduction files into variables/gov.
  date: 2022-05-11 15:14:12
- bump: patch
  changes:
    changed:
    - Label state income tax consistently with federal.
  date: 2022-05-11 17:41:12
- bump: patch
  changes:
    fixed:
    - Remove bad import causing failure on some headless configurations.
  date: 2022-05-11 23:19:04
- bump: minor
  changes:
    added:
    - Estimated Medicaid benefit value.
    - Aged/blind/disabled asset and income limits.
  date: 2022-05-16 12:11:08
- bump: minor
  changes:
    changed:
    - Refactored (references, simplifications and reorganisation) AGI -> taxable income
      code.
  date: 2022-05-16 20:12:47
- bump: patch
  changes:
    fixed:
    - Corrected EITC phase-out start values for 2020 and 2021.
  date: 2022-05-17 22:49:48
- bump: minor
  changes:
    added:
    - WIC takeup and nutritional risk imputations.
  date: 2022-05-19 11:54:27
- bump: minor
  changes:
    added:
    - MaritalUnit entity.
    - Massachusetts state supplement.
  date: 2022-05-19 12:47:08
- bump: patch
  changes:
    added:
    - WIC by earnings example in docs.
    fixed:
    - Made WIC categorical eligibility person-level and more accurate.
    - Pointed TANF maximum benefit variable to the correct parameter.
    - Bug preventing tax_unit_childcare_expenses from being calculated.
    removed:
    - Extraneous variable documentation fields.
  date: 2022-05-24 15:20:46
- bump: minor
  changes:
    added:
    - CDCC integration tests.
    changed:
    - Re-implemented CDCC according to the U.S. code.
  date: 2022-05-26 14:10:48
- bump: minor
  changes:
    added:
    - EITC parameters for 2017 and 2018.
  date: 2022-05-28 06:59:45
<<<<<<< HEAD
- bump: minor
  changes:
    added:
    - SSI deeming rules.
=======
- bump: patch
  changes:
    fixed:
    - A bug causing the CDCC to not cap at the two-child childcare max expenses.
  date: 2022-05-30 22:40:36
>>>>>>> b536f524
<|MERGE_RESOLUTION|>--- conflicted
+++ resolved
@@ -733,15 +733,12 @@
     added:
     - EITC parameters for 2017 and 2018.
   date: 2022-05-28 06:59:45
-<<<<<<< HEAD
-- bump: minor
-  changes:
-    added:
-    - SSI deeming rules.
-=======
 - bump: patch
   changes:
     fixed:
     - A bug causing the CDCC to not cap at the two-child childcare max expenses.
   date: 2022-05-30 22:40:36
->>>>>>> b536f524
+- bump: minor
+  changes:
+    added:
+    - SSI deeming rules.