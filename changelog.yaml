- changes:
    added:
      - First prototype version with a standard deduction variable.
  date: 2021-06-28 00:00:00
  version: 0.0.1
- bump: minor
  changes:
    added:
      - Prototype with some tax implementations.
  date: 2021-12-25 00:00:00
- bump: minor
  changes:
    added:
      - Tax variables, some benefit variables.
  date: 2021-12-25 00:00:01
- bump: minor
  changes:
    added:
      - Lifeline benefit.
  date: 2021-12-25 00:00:02
- bump: patch
  changes:
    added:
      - Automated tests.
  date: 2021-12-25 00:00:03
- bump: minor
  changes:
    added:
      - TANF eligibility, broken down into demographic and financial variables, with
        financial separated by current enrollment in program.
      - Demographic TANF eligibility per IL rules.
  date: 2021-12-26 00:00:00
- bump: minor
  changes:
    added:
      - Medicaid income thresholds for California.
  date: 2021-12-27 00:00:00
- bump: minor
  changes:
    added:
      - Alternative Minimum Tax (AMT) income and liability logic.
      - Development tools for auto-generating unit tests for Tax-Calculator functions.
  date: 2021-12-28 00:00:00
- bump: minor
  changes:
    added:
      - Gains Tax (capital gains treatment) logic and parameters.
  date: 2021-12-28 00:00:01
- bump: minor
  changes:
    added:
      - Minimum benefit logic for SNAP.
  date: 2021-12-28 00:00:02
- bump: minor
  changes:
    added:
      - Social Security taxation logic.
  date: 2021-12-28 00:00:03
- bump: minor
  changes:
    added:
      - Income-to-SMI (state median income) ratio.
  date: 2021-12-28 00:00:04
- bump: minor
  changes:
    added:
      - American Opportunity (tax) Credit.
      - Lifetime Learning (tax) Credit.
  date: 2021-12-30 00:00:00
- bump: minor
  changes:
    added:
      - Elderly and Disabled (tax) Credit.
  date: 2021-12-30 00:00:01
- bump: minor
  changes:
    added:
      - Formula for Medicaid person type, based on age and dependents.
      - Variable for whether a person meets their Medicaid income eligibility requirement.
  date: 2021-12-31 00:00:00
- bump: minor
  changes:
    added:
      - SNAP eligibility based on federal net and gross income limits.
      - Unit and integration tests for SNAP variables.
  date: 2022-01-03 00:00:00
- bump: minor
  changes:
    added:
      - Federal SNAP asset tests logic
  date: 2022-01-03 00:00:01
- bump: minor
  changes:
    added:
      - CCDF subsidy top-level logic
  date: 2022-01-03 00:00:02
- bump: minor
  changes:
    added:
      - Categorical eligibility for SNAP, including broad-based categorical eligibility
        via low-cost TANF programs that effectively extend SNAP's asset and income limits.
    changed:
      - Refactored SNAP code.
  date: 2022-01-04 00:00:00
- bump: patch
  changes:
    changed:
      - Use USDA elderly and disabled definitions in SNAP calculations.
  date: 2022-01-06 00:00:00
- bump: minor
  changes:
    added:
      - Total child care market rate.
  date: 2022-01-06 00:00:01
- bump: minor
  changes:
    added:
      - Update child care market rate to annual.
  date: 2022-01-06 00:00:02
- bump: patch
  changes:
    added:
      - Formulas for `childcare_hours_per_week` and `spm_unit_size`.
      - Unit tests and units for some variables.
    changed:
      - Reorganized variables.
  date: 2022-01-07 00:00:00
- bump: patch
  changes:
    changed:
      - Removes the `u` prefix from all variable label strings.
  date: 2022-01-08 00:00:00
- bump: patch
  changes:
    added:
      - Units to all tax variables.
    changed:
      - Adds one line between tests in yaml files.
      - Use consistent imports in variable Python files.
    removed:
      - C-TAM benefit variables in tax Python files.
      - Erroneous formula for `eic` variable.
  date: 2022-01-08 00:00:01
- bump: minor
  changes:
    added:
      - Formula for initial TANF eligibility.
      - "Two new variables: `tanf_gross_earned_income` and `tanf_gross_unearned_income`."
      - Variable & parameter for `initial_employment_deduction`.
      - Integration tests for TANF cash aid from TANF IL website.
    changed:
      - "`tanf_countable_income` now includes unearned income and earned income deduction."
  date: 2022-01-09 00:00:00
- bump: patch
  changes:
    fixed:
      - Test runner failed to test string values.
  date: 2022-01-12 00:00:00
- bump: patch
  changes:
    added:
      - Metadata for SNAP eligibility parameters.
    fixed:
      - Parameter misname in SNAP formula.
  date: 2022-01-14 00:00:00
- bump: minor
  changes:
    added:
      - Add CCDF copay formula.
  date: 2022-01-14 00:00:01
- bump: minor
  changes:
    added:
      - Formula for SSI based on eligibility and amount if eligible.
  date: 2022-01-14 00:00:02
- bump: minor
  changes:
    fixed:
      - Update CCDF subsidy formula.
  date: 2022-01-15 00:00:00
- bump: patch
  changes:
    fixed:
      - Added links to version tag diffs in changelog.
  date: 2022-01-15 00:00:01
- bump: minor
  changes:
    added:
      - Logic for SNAP excess medical deduction and dependent care deduction.
      - Limit SNAP earned income deduction to earned income.
      - Jupyter Book documentation on SNAP.
      - Updated SNAP parameters.
      - "Empty variables for calculating SNAP: `employment_income`, `self_employment_income`,
        `dividend_income`, `interest_income`, `childcare_expenses`, and `medical_out_of_pocket_expenses`."
    changed:
      - Significant refactoring of SNAP code.
      - Use openfisca-tools for `add` and `aggr` functions, and pass lists of variables
        to these function.
      - Rename min/max SNAP benefit parameters and variables to use `allotment`.
  date: 2022-01-17 00:00:00
- bump: patch
  changes:
    changed:
      - Add metadata for variables and parameters used in SNAP calculations.
      - Renames two parameters involved in SNAP deductions from `threshold` to `disregard`.
  date: 2022-01-17 00:00:01
- bump: minor
  changes:
    added:
      - Child Tax Credit (including adult dependents) parameters, logic and tests.
  date: 2022-01-17 00:00:02
- bump: minor
  changes:
    added:
      - Categorical eligibility to school meal subsidies.
      - Documentation notebook on school meal subsidies.
      - Parameterized income sources for school meal subsidies.
    changed:
      - Count school meal subsidies by school enrollment rather than age.
      - Remove `spm_unit_` prefix from school meal variables.
  date: 2022-01-25 00:00:00
- bump: minor
  changes:
    added:
      - Child Tax Credit (and historical policy).
      - Non-refundable and refundable credit handling in tax logic.
      - Metadata for education credits and the EITC.
    fixed:
      - Bugs in head/spouse detection and nonrefundable credits.
  date: 2022-01-28 00:00:00
- bump: patch
  changes:
    added:
      - Metadata and variable aliases for key tax variables.
      - Employment, self-employment, interest and dividend income as inputs to tax logic.
  date: 2022-02-02 00:00:00
- bump: patch
  changes:
    added:
      - Added formula for TANF variable `continuous_tanf_eligibility`
      - Added integration test for continuous TANF eligibility to `integration.yaml`
  date: 2022-02-06 00:00:00
- bump: minor
  changes:
    added:
      - SNAP emergency allotments for California.
      - SNAP unearned income example in JupyterBook docs.
  date: 2022-02-06 00:00:01
- bump: minor
  changes:
    added:
      - California Clean Vehicle Rebate Project.
  date: 2022-02-07 00:00:00
- bump: minor
  changes:
    added:
      - Guaranteed income / cash assistance pilot income variable. This counts as unearned
        income for SNAP, uncounted for taxes and other benefits.
  date: 2022-02-07 00:00:01
- bump: patch
  changes:
    fixed:
      - EITC logic and parameters for non-3-child tax units.
  date: 2022-02-08 00:00:00
- bump: patch
  changes:
    added:
      - PolicyEngine metadata and notebook for Lifeline program.
      - Formula for `irs_gross_income`, which Lifeline uses to calculate income-based
        eligibility.
  date: 2022-02-08 00:00:01
- bump: patch
  changes:
    fixed:
      - Add Lifeline notebook to table of contents.
  date: 2022-02-08 00:00:02
- bump: minor
  changes:
    added:
      - Income limits for 5 Maryland Medicaid coverage groups.
  date: 2022-02-09 00:00:00
- bump: minor
  changes:
    added:
      - WIC program.
    fixed:
      - Include guaranteed income / cash assistance in market income.
  date: 2022-02-09 00:00:01
- bump: patch
  changes:
    fixed:
      - Change WIC display name from `WIC benefit value` to `WIC`.
  date: 2022-02-09 00:00:02
- bump: patch
  changes:
    fixed:
      - Specify WIC's unit as USD.
  date: 2022-02-09 00:00:03
- bump: patch
  changes:
    fixed:
      - Remove guaranteed income / cash assistance from benefits.
  date: 2022-02-09 00:00:04
- bump: patch
  changes:
    added:
      - Categorical breakdown metadata infrastructure from OpenFisca-Tools.
  date: 2022-02-10 00:00:00
- bump: patch
  changes:
    added:
      - Chained CPI-U (monthly and August-only) parameters.
      - Metadata for SNAP max allotment.
  date: 2022-02-13 00:00:00
- bump: patch
  changes:
    changed:
      - OpenFisca-Tools constraint widened to the current major version.
  date: 2022-02-16 00:00:00
- bump: minor
  changes:
    added:
      - Uprated tax parameters for federal income tax.
  date: 2022-02-21 00:00:00
- bump: minor
  changes:
    added:
      - Affordable Connectivity Program.
    changed:
      - Split school meal subsidies into free and reduced-price.
  date: 2022-02-21 00:00:01
- bump: minor
  changes:
    added:
      - Rural Tribal supplement for Lifeline.
    changed:
      - Restructure ACP and EBB Tribal amounts to work with PolicyEngine.
  date: 2022-02-21 00:00:02
- bump: patch
  changes:
    changed:
      - Edited labels for ACP and SNAP normal allotment.
  date: 2022-02-21 00:00:03
- bump: patch
  changes:
    fixed:
      - Subtract Lifeline from broadband cost before calculating ACP and EBB.
  date: 2022-02-27 00:00:00
- bump: patch
  changes:
    added:
      - Code coverage badge to README.md.
      - Reminder for pull requests to run `make format && make documentation`.
      - CPI-uprated values for WIC average payments.
    changed:
      - Child Tax Credit names renamed to `ctc`.
      - Child and Dependent Care Credit names renamed to `cdcc`.
    fixed:
      - EITC maximum age in 2021 changed from 125 to infinity.
  date: 2022-02-28 00:00:00
- bump: minor
  changes:
    added:
      - Supplemental Security Income for individuals.
      - Social Security input variables, counted as unearned income for several programs.
  date: 2022-03-04 00:00:00
- bump: patch
  changes:
    changed:
      - Adjust variable labels for consistency.
  date: 2022-03-04 00:00:01
- bump: minor
  changes:
    added:
      - SNAP aggregate benefits and participation.
  date: 2022-03-05 00:00:00
- bump: patch
  changes:
    changed:
      - Point `e02400` to `social_security` (for PolicyEngine).
  date: 2022-03-07 00:00:00
- bump: patch
  changes:
    added:
      - "`spm_unit_weight` variable."
    fixed:
      - SNAP now uses the additional amounts where main rates are not available.
  date: 2022-03-07 00:00:01
- bump: patch
  changes:
    changed:
      - "`is_married` moved from person-level to family-level, with a formula added."
  date: 2022-03-08 00:00:00
- bump: patch
  changes:
    changed:
      - IRS-published uprated income tax parameters for 2019-22.
  date: 2022-03-09 00:00:00
- bump: patch
  changes:
    added:
      - February 2022 chained CPI-U.
    changed:
      - Simplified WIC uprating.
  date: 2022-03-11 00:00:00
- bump: patch
  changes:
    fixed:
      - EITC uses the correct phase-in rate.
  date: 2022-03-13 00:00:00
- bump: patch
  changes:
    changed:
      - Tax folder re-organised to improve modularity.
    fixed:
      - A bug in AMT calculations.
  date: 2022-03-16 21:22:44
- bump: patch
  changes:
    fixed:
      - Push action on GitHub correctly publishes.
  date: 2022-03-16 20:29:58
- bump: patch
  changes:
    fixed:
      - Push action on GitHub correctly publishes.
  date: 2022-03-16 21:22:44
- bump: minor
  changes:
    changed:
      - Added multiple parameters for California's TANF system.
      - Refactored the TANF structure for easier implementation of other state TANF
        programs.
  date: 2022-03-27 18:49:02
- bump: patch
  changes:
    added:
      - Page on TANF to documentation.
  date: 2022-03-28 10:40:42
- bump: patch
  changes:
    fixed:
      - Versioning action didn't update `setup.py`.
  date: 2022-03-28 10:55:27
- bump: minor
  changes:
    changed:
      - Added `is_eitc_qualifying_child` variable to improve EITC child logic.
      - Split `is_in_school` into `is_in_k12_school` and `is_full_time_student`.
  date: 2022-03-28 11:34:53
- bump: minor
  changes:
    added:
      - Net income limits for SNAP BBCE (TANF) program.
      - Legislative references for SNAP income limits.
    removed:
      - 165% SNAP gross income limit for separate elderly and disabled households (unused).
  date: 2022-03-30 01:17:38
- bump: minor
  changes:
    added:
      - CDCC parameters for eligibility and metadata.
    fixed:
      - A bug where the CDCC would phase down too quickly.
  date: 2022-03-30 11:46:11
- bump: patch
  changes:
    added:
      - Parameter metadata for tax credits and payroll taxes.
  date: 2022-03-30 13:12:44
- bump: patch
  changes:
    added:
      - Added full-time college student variable.
  date: 2022-03-30 18:53:00
- bump: minor
  changes:
    added:
      - HUD adjusted income and dependent variables and logic.
  date: 2022-04-05 19:04:10
- bump: patch
  changes:
    fixed:
      - Point TANF parameter to state instead of region.
  date: 2022-04-06 10:35:14
- bump: minor
  changes:
    added:
      - More recent Social Security payroll tax cap parameter values.
      - Separate parameters for employer payroll taxes and self-employment taxes.
      - Parameter for self-employment net earnings disregard.
      - Unit tests and legislative references for payroll and self-employment tax variables.
    changed:
      - Reorganized payroll and self-employment tax parameters and variables.
      - Replaced large parameters with infinity and made number formatting consistent.
    removed:
      - Reform-only `social_security.add_taxable_earnings` parameter.
      - Unused `exact` variable.
      - Variable for `social_security_taxes` (moved logic to `refundable_child_tax_credit`).
  date: 2022-04-07 06:08:18
- bump: patch
  changes:
    fixed:
      - Refundable CTC formula works properly when phase-in rate increased (comments
        added).
  date: 2022-04-12 18:38:49
- bump: minor
  changes:
    added:
      - Capped non-refundable credits variable.
      - Shortened labels for tax variables.
  date: 2022-04-13 12:58:29
- bump: minor
  changes:
    added:
      - Microdata now handled entirely within OpenFisca-US.
  date: 2022-04-14 08:19:40
- bump: patch
  changes:
    added:
      - Legislative references for CDCC parameters.
    fixed:
<<<<<<< HEAD
      - CDCC uses maximum dependent parameter.
  date: 2022-04-15 14:23:11
- bump: minor
  changes:
    added:
      - American Community Survey input.
=======
    - CDCC uses maximum dependent parameter.
  date: 2022-04-15 14:23:11
- bump: patch
  changes:
    added:
    - Unit tests for age variables.
    fixed:
    - Tax unit head and spouse flag logic.
  date: 2022-04-15 18:10:27
>>>>>>> 00e988c6
<|MERGE_RESOLUTION|>--- conflicted
+++ resolved
@@ -520,21 +520,16 @@
     added:
       - Legislative references for CDCC parameters.
     fixed:
-<<<<<<< HEAD
       - CDCC uses maximum dependent parameter.
   date: 2022-04-15 14:23:11
-- bump: minor
-  changes:
-    added:
-      - American Community Survey input.
-=======
-    - CDCC uses maximum dependent parameter.
-  date: 2022-04-15 14:23:11
-- bump: patch
-  changes:
-    added:
-    - Unit tests for age variables.
-    fixed:
-    - Tax unit head and spouse flag logic.
+- bump: patch
+  changes:
+    added:
+      - Unit tests for age variables.
+    fixed:
+      - Tax unit head and spouse flag logic.
   date: 2022-04-15 18:10:27
->>>>>>> 00e988c6
+- bump: minor
+  changes:
+    added:
+      - American Community Survey input.