- changes:
    added:
      - First prototype version with a standard deduction variable.
  date: 2021-06-28 00:00:00
  version: 0.0.1
- bump: minor
  changes:
    added:
      - Prototype with some tax implementations.
  date: 2021-12-25 00:00:00
- bump: minor
  changes:
    added:
      - Tax variables, some benefit variables.
  date: 2021-12-25 00:00:01
- bump: minor
  changes:
    added:
      - Lifeline benefit.
  date: 2021-12-25 00:00:02
- bump: patch
  changes:
    added:
      - Automated tests.
  date: 2021-12-25 00:00:03
- bump: minor
  changes:
    added:
      - TANF eligibility, broken down into demographic and financial variables, with
        financial separated by current enrollment in program.
      - Demographic TANF eligibility per IL rules.
  date: 2021-12-26 00:00:00
- bump: minor
  changes:
    added:
      - Medicaid income thresholds for California.
  date: 2021-12-27 00:00:00
- bump: minor
  changes:
    added:
      - Alternative Minimum Tax (AMT) income and liability logic.
      - Development tools for auto-generating unit tests for Tax-Calculator functions.
  date: 2021-12-28 00:00:00
- bump: minor
  changes:
    added:
      - Gains Tax (capital gains treatment) logic and parameters.
  date: 2021-12-28 00:00:01
- bump: minor
  changes:
    added:
      - Minimum benefit logic for SNAP.
  date: 2021-12-28 00:00:02
- bump: minor
  changes:
    added:
      - Social Security taxation logic.
  date: 2021-12-28 00:00:03
- bump: minor
  changes:
    added:
      - Income-to-SMI (state median income) ratio.
  date: 2021-12-28 00:00:04
- bump: minor
  changes:
    added:
      - American Opportunity (tax) Credit.
      - Lifetime Learning (tax) Credit.
  date: 2021-12-30 00:00:00
- bump: minor
  changes:
    added:
      - Elderly and Disabled (tax) Credit.
  date: 2021-12-30 00:00:01
- bump: minor
  changes:
    added:
      - Formula for Medicaid person type, based on age and dependents.
      - Variable for whether a person meets their Medicaid income eligibility requirement.
  date: 2021-12-31 00:00:00
- bump: minor
  changes:
    added:
      - SNAP eligibility based on federal net and gross income limits.
      - Unit and integration tests for SNAP variables.
  date: 2022-01-03 00:00:00
- bump: minor
  changes:
    added:
      - Federal SNAP asset tests logic
  date: 2022-01-03 00:00:01
- bump: minor
  changes:
    added:
      - CCDF subsidy top-level logic
  date: 2022-01-03 00:00:02
- bump: minor
  changes:
    added:
      - Categorical eligibility for SNAP, including broad-based categorical eligibility
        via low-cost TANF programs that effectively extend SNAP's asset and income limits.
    changed:
      - Refactored SNAP code.
  date: 2022-01-04 00:00:00
- bump: patch
  changes:
    changed:
      - Use USDA elderly and disabled definitions in SNAP calculations.
  date: 2022-01-06 00:00:00
- bump: minor
  changes:
    added:
      - Total child care market rate.
  date: 2022-01-06 00:00:01
- bump: minor
  changes:
    added:
      - Update child care market rate to annual.
  date: 2022-01-06 00:00:02
- bump: patch
  changes:
    added:
      - Formulas for `childcare_hours_per_week` and `spm_unit_size`.
      - Unit tests and units for some variables.
    changed:
      - Reorganized variables.
  date: 2022-01-07 00:00:00
- bump: patch
  changes:
    changed:
      - Removes the `u` prefix from all variable label strings.
  date: 2022-01-08 00:00:00
- bump: patch
  changes:
    added:
      - Units to all tax variables.
    changed:
      - Adds one line between tests in yaml files.
      - Use consistent imports in variable Python files.
    removed:
      - C-TAM benefit variables in tax Python files.
      - Erroneous formula for `eic` variable.
  date: 2022-01-08 00:00:01
- bump: minor
  changes:
    added:
      - Formula for initial TANF eligibility.
      - "Two new variables: `tanf_gross_earned_income` and `tanf_gross_unearned_income`."
      - Variable & parameter for `initial_employment_deduction`.
      - Integration tests for TANF cash aid from TANF IL website.
    changed:
      - "`tanf_countable_income` now includes unearned income and earned income deduction."
  date: 2022-01-09 00:00:00
- bump: patch
  changes:
    fixed:
      - Test runner failed to test string values.
  date: 2022-01-12 00:00:00
- bump: patch
  changes:
    added:
      - Metadata for SNAP eligibility parameters.
    fixed:
      - Parameter misname in SNAP formula.
  date: 2022-01-14 00:00:00
- bump: minor
  changes:
    added:
      - Add CCDF copay formula.
  date: 2022-01-14 00:00:01
- bump: minor
  changes:
    added:
      - Formula for SSI based on eligibility and amount if eligible.
  date: 2022-01-14 00:00:02
- bump: minor
  changes:
    fixed:
      - Update CCDF subsidy formula.
  date: 2022-01-15 00:00:00
- bump: patch
  changes:
    fixed:
      - Added links to version tag diffs in changelog.
  date: 2022-01-15 00:00:01
- bump: minor
  changes:
    added:
      - Logic for SNAP excess medical deduction and dependent care deduction.
      - Limit SNAP earned income deduction to earned income.
      - Jupyter Book documentation on SNAP.
      - Updated SNAP parameters.
      - "Empty variables for calculating SNAP: `employment_income`, `self_employment_income`,
        `dividend_income`, `interest_income`, `childcare_expenses`, and `medical_out_of_pocket_expenses`."
    changed:
      - Significant refactoring of SNAP code.
      - Use openfisca-tools for `add` and `aggr` functions, and pass lists of variables
        to these function.
      - Rename min/max SNAP benefit parameters and variables to use `allotment`.
  date: 2022-01-17 00:00:00
- bump: patch
  changes:
    changed:
      - Add metadata for variables and parameters used in SNAP calculations.
      - Renames two parameters involved in SNAP deductions from `threshold` to `disregard`.
  date: 2022-01-17 00:00:01
- bump: minor
  changes:
    added:
      - Child Tax Credit (including adult dependents) parameters, logic and tests.
  date: 2022-01-17 00:00:02
- bump: minor
  changes:
    added:
      - Categorical eligibility to school meal subsidies.
      - Documentation notebook on school meal subsidies.
      - Parameterized income sources for school meal subsidies.
    changed:
      - Count school meal subsidies by school enrollment rather than age.
      - Remove `spm_unit_` prefix from school meal variables.
  date: 2022-01-25 00:00:00
- bump: minor
  changes:
    added:
      - Child Tax Credit (and historical policy).
      - Non-refundable and refundable credit handling in tax logic.
      - Metadata for education credits and the EITC.
    fixed:
      - Bugs in head/spouse detection and nonrefundable credits.
  date: 2022-01-28 00:00:00
- bump: patch
  changes:
    added:
      - Metadata and variable aliases for key tax variables.
      - Employment, self-employment, interest and dividend income as inputs to tax logic.
  date: 2022-02-02 00:00:00
- bump: patch
  changes:
    added:
      - Added formula for TANF variable `continuous_tanf_eligibility`
      - Added integration test for continuous TANF eligibility to `integration.yaml`
  date: 2022-02-06 00:00:00
- bump: minor
  changes:
    added:
      - SNAP emergency allotments for California.
      - SNAP unearned income example in JupyterBook docs.
  date: 2022-02-06 00:00:01
- bump: minor
  changes:
    added:
      - California Clean Vehicle Rebate Project.
  date: 2022-02-07 00:00:00
- bump: minor
  changes:
    added:
      - Guaranteed income / cash assistance pilot income variable. This counts as unearned
        income for SNAP, uncounted for taxes and other benefits.
  date: 2022-02-07 00:00:01
- bump: patch
  changes:
    fixed:
      - EITC logic and parameters for non-3-child tax units.
  date: 2022-02-08 00:00:00
- bump: patch
  changes:
    added:
      - PolicyEngine metadata and notebook for Lifeline program.
      - Formula for `irs_gross_income`, which Lifeline uses to calculate income-based
        eligibility.
  date: 2022-02-08 00:00:01
- bump: patch
  changes:
    fixed:
      - Add Lifeline notebook to table of contents.
  date: 2022-02-08 00:00:02
- bump: minor
  changes:
    added:
      - Income limits for 5 Maryland Medicaid coverage groups.
  date: 2022-02-09 00:00:00
- bump: minor
  changes:
    added:
      - WIC program.
    fixed:
      - Include guaranteed income / cash assistance in market income.
  date: 2022-02-09 00:00:01
- bump: patch
  changes:
    fixed:
      - Change WIC display name from `WIC benefit value` to `WIC`.
  date: 2022-02-09 00:00:02
- bump: patch
  changes:
    fixed:
      - Specify WIC's unit as USD.
  date: 2022-02-09 00:00:03
- bump: patch
  changes:
    fixed:
      - Remove guaranteed income / cash assistance from benefits.
  date: 2022-02-09 00:00:04
- bump: patch
  changes:
    added:
      - Categorical breakdown metadata infrastructure from OpenFisca-Tools.
  date: 2022-02-10 00:00:00
- bump: patch
  changes:
    added:
      - Chained CPI-U (monthly and August-only) parameters.
      - Metadata for SNAP max allotment.
  date: 2022-02-13 00:00:00
- bump: patch
  changes:
    changed:
      - OpenFisca-Tools constraint widened to the current major version.
  date: 2022-02-16 00:00:00
- bump: minor
  changes:
    added:
      - Uprated tax parameters for federal income tax.
  date: 2022-02-21 00:00:00
- bump: minor
  changes:
    added:
      - Affordable Connectivity Program.
    changed:
      - Split school meal subsidies into free and reduced-price.
  date: 2022-02-21 00:00:01
- bump: minor
  changes:
    added:
      - Rural Tribal supplement for Lifeline.
    changed:
      - Restructure ACP and EBB Tribal amounts to work with PolicyEngine.
  date: 2022-02-21 00:00:02
- bump: patch
  changes:
    changed:
      - Edited labels for ACP and SNAP normal allotment.
  date: 2022-02-21 00:00:03
- bump: patch
  changes:
    fixed:
      - Subtract Lifeline from broadband cost before calculating ACP and EBB.
  date: 2022-02-27 00:00:00
- bump: patch
  changes:
    added:
      - Code coverage badge to README.md.
      - Reminder for pull requests to run `make format && make documentation`.
      - CPI-uprated values for WIC average payments.
    changed:
      - Child Tax Credit names renamed to `ctc`.
      - Child and Dependent Care Credit names renamed to `cdcc`.
    fixed:
      - EITC maximum age in 2021 changed from 125 to infinity.
  date: 2022-02-28 00:00:00
- bump: minor
  changes:
    added:
      - Supplemental Security Income for individuals.
      - Social Security input variables, counted as unearned income for several programs.
  date: 2022-03-04 00:00:00
- bump: patch
  changes:
    changed:
      - Adjust variable labels for consistency.
  date: 2022-03-04 00:00:01
- bump: minor
  changes:
    added:
      - SNAP aggregate benefits and participation.
  date: 2022-03-05 00:00:00
- bump: patch
  changes:
    changed:
      - Point `e02400` to `social_security` (for PolicyEngine).
  date: 2022-03-07 00:00:00
- bump: patch
  changes:
    added:
      - "`spm_unit_weight` variable."
    fixed:
      - SNAP now uses the additional amounts where main rates are not available.
  date: 2022-03-07 00:00:01
- bump: patch
  changes:
    changed:
      - "`is_married` moved from person-level to family-level, with a formula added."
  date: 2022-03-08 00:00:00
- bump: patch
  changes:
    changed:
      - IRS-published uprated income tax parameters for 2019-22.
  date: 2022-03-09 00:00:00
- bump: patch
  changes:
    added:
      - February 2022 chained CPI-U.
    changed:
      - Simplified WIC uprating.
  date: 2022-03-11 00:00:00
- bump: patch
  changes:
    fixed:
      - EITC uses the correct phase-in rate.
  date: 2022-03-13 00:00:00
- bump: patch
  changes:
    changed:
      - Tax folder re-organised to improve modularity.
    fixed:
      - A bug in AMT calculations.
  date: 2022-03-16 21:22:44
- bump: patch
  changes:
    fixed:
      - Push action on GitHub correctly publishes.
  date: 2022-03-16 20:29:58
- bump: patch
  changes:
    fixed:
      - Push action on GitHub correctly publishes.
  date: 2022-03-16 21:22:44
- bump: minor
  changes:
    changed:
      - Added multiple parameters for California's TANF system.
      - Refactored the TANF structure for easier implementation of other state TANF
        programs.
  date: 2022-03-27 18:49:02
- bump: patch
  changes:
    added:
      - Page on TANF to documentation.
  date: 2022-03-28 10:40:42
- bump: patch
  changes:
    fixed:
      - Versioning action didn't update `setup.py`.
  date: 2022-03-28 10:55:27
- bump: minor
  changes:
    changed:
      - Added `is_eitc_qualifying_child` variable to improve EITC child logic.
      - Split `is_in_school` into `is_in_k12_school` and `is_full_time_student`.
  date: 2022-03-28 11:34:53
- bump: minor
  changes:
    added:
      - Net income limits for SNAP BBCE (TANF) program.
      - Legislative references for SNAP income limits.
    removed:
<<<<<<< HEAD
      - 165% SNAP gross income limit for separate elderly and disabled households (unused).
=======
    - 165% SNAP gross income limit for separate elderly and disabled households (unused).
>>>>>>> 862a9a1e
  date: 2022-03-30 01:17:38
- bump: minor
  changes:
    added:
<<<<<<< HEAD
      - HUD adjusted income and dependent variables and logic.
=======
    - CDCC parameters for eligibility and metadata.
    fixed:
    - A bug where the CDCC would phase down too quickly.
  date: 2022-03-30 11:46:11
- bump: patch
  changes:
    added:
    - Parameter metadata for tax credits and payroll taxes.
  date: 2022-03-30 13:12:44
- bump: patch
  changes:
    added:
    - Added full-time college student variable.
  date: 2022-03-30 18:53:00
>>>>>>> 862a9a1e
<|MERGE_RESOLUTION|>--- conflicted
+++ resolved
@@ -454,18 +454,11 @@
       - Net income limits for SNAP BBCE (TANF) program.
       - Legislative references for SNAP income limits.
     removed:
-<<<<<<< HEAD
       - 165% SNAP gross income limit for separate elderly and disabled households (unused).
-=======
-    - 165% SNAP gross income limit for separate elderly and disabled households (unused).
->>>>>>> 862a9a1e
   date: 2022-03-30 01:17:38
 - bump: minor
   changes:
     added:
-<<<<<<< HEAD
-      - HUD adjusted income and dependent variables and logic.
-=======
     - CDCC parameters for eligibility and metadata.
     fixed:
     - A bug where the CDCC would phase down too quickly.
@@ -480,4 +473,7 @@
     added:
     - Added full-time college student variable.
   date: 2022-03-30 18:53:00
->>>>>>> 862a9a1e
+- bump: minor
+  changes:
+    added:
+    - HUD adjusted income and dependent variables and logic.