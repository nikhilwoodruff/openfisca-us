- changes:
    added:
    - First prototype version with a standard deduction variable.
  date: 2021-06-28 00:00:00
  version: 0.0.1
- bump: minor
  changes:
    added:
    - Prototype with some tax implementations.
  date: 2021-12-25 00:00:00
- bump: minor
  changes:
    added:
    - Tax variables, some benefit variables.
  date: 2021-12-25 00:00:01
- bump: minor
  changes:
    added:
    - Lifeline benefit.
  date: 2021-12-25 00:00:02
- bump: patch
  changes:
    added:
    - Automated tests.
  date: 2021-12-25 00:00:03
- bump: minor
  changes:
    added:
    - TANF eligibility, broken down into demographic and financial variables, with
      financial separated by current enrollment in program.
    - Demographic TANF eligibility per IL rules.
  date: 2021-12-26 00:00:00
- bump: minor
  changes:
    added:
    - Medicaid income thresholds for California.
  date: 2021-12-27 00:00:00
- bump: minor
  changes:
    added:
    - Alternative Minimum Tax (AMT) income and liability logic.
    - Development tools for auto-generating unit tests for Tax-Calculator functions.
  date: 2021-12-28 00:00:00
- bump: minor
  changes:
    added:
    - Gains Tax (capital gains treatment) logic and parameters.
  date: 2021-12-28 00:00:01
- bump: minor
  changes:
    added:
    - Minimum benefit logic for SNAP.
  date: 2021-12-28 00:00:02
- bump: minor
  changes:
    added:
    - Social Security taxation logic.
  date: 2021-12-28 00:00:03
- bump: minor
  changes:
    added:
    - Income-to-SMI (state median income) ratio.
  date: 2021-12-28 00:00:04
- bump: minor
  changes:
    added:
    - American Opportunity (tax) Credit.
    - Lifetime Learning (tax) Credit.
  date: 2021-12-30 00:00:00
- bump: minor
  changes:
    added:
    - Elderly and Disabled (tax) Credit.
  date: 2021-12-30 00:00:01
- bump: minor
  changes:
    added:
    - Formula for Medicaid person type, based on age and dependents.
    - Variable for whether a person meets their Medicaid income eligibility requirement.
  date: 2021-12-31 00:00:00
- bump: minor
  changes:
    added:
    - SNAP eligibility based on federal net and gross income limits.
    - Unit and integration tests for SNAP variables.
  date: 2022-01-03 00:00:00
- bump: minor
  changes:
    added:
    - Federal SNAP asset tests logic
  date: 2022-01-03 00:00:01
- bump: minor
  changes:
    added:
    - CCDF subsidy top-level logic
  date: 2022-01-03 00:00:02
- bump: minor
  changes:
    added:
    - Categorical eligibility for SNAP, including broad-based categorical eligibility
      via low-cost TANF programs that effectively extend SNAP's asset and income limits.
    changed:
    - Refactored SNAP code.
  date: 2022-01-04 00:00:00
- bump: patch
  changes:
    changed:
    - Use USDA elderly and disabled definitions in SNAP calculations.
  date: 2022-01-06 00:00:00
- bump: minor
  changes:
    added:
    - Total child care market rate.
  date: 2022-01-06 00:00:01
- bump: minor
  changes:
    added:
    - Update child care market rate to annual.
  date: 2022-01-06 00:00:02
- bump: patch
  changes:
    added:
    - Formulas for `childcare_hours_per_week` and `spm_unit_size`.
    - Unit tests and units for some variables.
    changed:
    - Reorganized variables.
  date: 2022-01-07 00:00:00
- bump: patch
  changes:
    changed:
    - Removes the `u` prefix from all variable label strings.
  date: 2022-01-08 00:00:00
- bump: patch
  changes:
    added:
    - Units to all tax variables.
    changed:
    - Adds one line between tests in yaml files.
    - Use consistent imports in variable Python files.
    removed:
    - C-TAM benefit variables in tax Python files.
    - Erroneous formula for `eic` variable.
  date: 2022-01-08 00:00:01
- bump: minor
  changes:
    added:
    - Formula for initial TANF eligibility.
    - 'Two new variables: `tanf_gross_earned_income` and `tanf_gross_unearned_income`.'
    - Variable & parameter for `initial_employment_deduction`.
    - Integration tests for TANF cash aid from TANF IL website.
    changed:
    - '`tanf_countable_income` now includes unearned income and earned income deduction.'
  date: 2022-01-09 00:00:00
- bump: patch
  changes:
    fixed:
    - Test runner failed to test string values.
  date: 2022-01-12 00:00:00
- bump: patch
  changes:
    added:
    - Metadata for SNAP eligibility parameters.
    fixed:
    - Parameter misname in SNAP formula.
  date: 2022-01-14 00:00:00
- bump: minor
  changes:
    added:
    - Add CCDF copay formula.
  date: 2022-01-14 00:00:01
- bump: minor
  changes:
    added:
    - Formula for SSI based on eligibility and amount if eligible.
  date: 2022-01-14 00:00:02
- bump: minor
  changes:
    fixed:
    - Update CCDF subsidy formula.
  date: 2022-01-15 00:00:00
- bump: patch
  changes:
    fixed:
    - Added links to version tag diffs in changelog.
  date: 2022-01-15 00:00:01
- bump: minor
  changes:
    added:
    - Logic for SNAP excess medical deduction and dependent care deduction.
    - Limit SNAP earned income deduction to earned income.
    - Jupyter Book documentation on SNAP.
    - Updated SNAP parameters.
    - 'Empty variables for calculating SNAP: `employment_income`, `self_employment_income`,
      `dividend_income`, `interest_income`, `childcare_expenses`, and `medical_out_of_pocket_expenses`.'
    changed:
    - Significant refactoring of SNAP code.
    - Use openfisca-tools for `add` and `aggr` functions, and pass lists of variables
      to these function.
    - Rename min/max SNAP benefit parameters and variables to use `allotment`.
  date: 2022-01-17 00:00:00
- bump: patch
  changes:
    changed:
    - Add metadata for variables and parameters used in SNAP calculations.
    - Renames two parameters involved in SNAP deductions from `threshold` to `disregard`.
  date: 2022-01-17 00:00:01
- bump: minor
  changes:
    added:
    - Child Tax Credit (including adult dependents) parameters, logic and tests.
  date: 2022-01-17 00:00:02
- bump: minor
  changes:
    added:
    - Categorical eligibility to school meal subsidies.
    - Documentation notebook on school meal subsidies.
    - Parameterized income sources for school meal subsidies.
    changed:
    - Count school meal subsidies by school enrollment rather than age.
    - Remove `spm_unit_` prefix from school meal variables.
  date: 2022-01-25 00:00:00
- bump: minor
  changes:
    added:
    - Child Tax Credit (and historical policy).
    - Non-refundable and refundable credit handling in tax logic.
    - Metadata for education credits and the EITC.
    fixed:
    - Bugs in head/spouse detection and nonrefundable credits.
  date: 2022-01-28 00:00:00
- bump: patch
  changes:
    added:
    - Metadata and variable aliases for key tax variables.
    - Employment, self-employment, interest and dividend income as inputs to tax logic.
  date: 2022-02-02 00:00:00
- bump: patch
  changes:
    added:
    - Added formula for TANF variable `continuous_tanf_eligibility`
    - Added integration test for continuous TANF eligibility to `integration.yaml`
  date: 2022-02-06 00:00:00
- bump: minor
  changes:
    added:
    - SNAP emergency allotments for California.
    - SNAP unearned income example in JupyterBook docs.
  date: 2022-02-06 00:00:01
- bump: minor
  changes:
    added:
    - California Clean Vehicle Rebate Project.
  date: 2022-02-07 00:00:00
- bump: minor
  changes:
    added:
    - Guaranteed income / cash assistance pilot income variable. This counts as unearned
      income for SNAP, uncounted for taxes and other benefits.
  date: 2022-02-07 00:00:01
- bump: patch
  changes:
    fixed:
    - EITC logic and parameters for non-3-child tax units.
  date: 2022-02-08 00:00:00
- bump: patch
  changes:
    added:
    - PolicyEngine metadata and notebook for Lifeline program.
    - Formula for `irs_gross_income`, which Lifeline uses to calculate income-based
      eligibility.
  date: 2022-02-08 00:00:01
- bump: patch
  changes:
    fixed:
    - Add Lifeline notebook to table of contents.
  date: 2022-02-08 00:00:02
- bump: minor
  changes:
    added:
    - Income limits for 5 Maryland Medicaid coverage groups.
  date: 2022-02-09 00:00:00
- bump: minor
  changes:
    added:
    - WIC program.
    fixed:
    - Include guaranteed income / cash assistance in market income.
  date: 2022-02-09 00:00:01
- bump: patch
  changes:
    fixed:
    - Change WIC display name from `WIC benefit value` to `WIC`.
  date: 2022-02-09 00:00:02
- bump: patch
  changes:
    fixed:
    - Specify WIC's unit as USD.
  date: 2022-02-09 00:00:03
- bump: patch
  changes:
    fixed:
    - Remove guaranteed income / cash assistance from benefits.
  date: 2022-02-09 00:00:04
- bump: patch
  changes:
    added:
    - Categorical breakdown metadata infrastructure from OpenFisca-Tools.
  date: 2022-02-10 00:00:00
- bump: patch
  changes:
    added:
    - Chained CPI-U (monthly and August-only) parameters.
    - Metadata for SNAP max allotment.
  date: 2022-02-13 00:00:00
- bump: patch
  changes:
    changed:
    - OpenFisca-Tools constraint widened to the current major version.
  date: 2022-02-16 00:00:00
- bump: minor
  changes:
    added:
    - Uprated tax parameters for federal income tax.
  date: 2022-02-21 00:00:00
- bump: minor
  changes:
    added:
    - Affordable Connectivity Program.
    changed:
    - Split school meal subsidies into free and reduced-price.
  date: 2022-02-21 00:00:01
- bump: minor
  changes:
    added:
    - Rural Tribal supplement for Lifeline.
    changed:
    - Restructure ACP and EBB Tribal amounts to work with PolicyEngine.
  date: 2022-02-21 00:00:02
- bump: patch
  changes:
    changed:
    - Edited labels for ACP and SNAP normal allotment.
  date: 2022-02-21 00:00:03
- bump: patch
  changes:
    fixed:
    - Subtract Lifeline from broadband cost before calculating ACP and EBB.
  date: 2022-02-27 00:00:00
- bump: patch
  changes:
    added:
    - Code coverage badge to README.md.
    - Reminder for pull requests to run `make format && make documentation`.
    - CPI-uprated values for WIC average payments.
    changed:
    - Child Tax Credit names renamed to `ctc`.
    - Child and Dependent Care Credit names renamed to `cdcc`.
    fixed:
    - EITC maximum age in 2021 changed from 125 to infinity.
  date: 2022-02-28 00:00:00
- bump: minor
  changes:
    added:
    - Supplemental Security Income for individuals.
    - Social Security input variables, counted as unearned income for several programs.
  date: 2022-03-04 00:00:00
- bump: patch
  changes:
    changed:
    - Adjust variable labels for consistency.
  date: 2022-03-04 00:00:01
- bump: minor
  changes:
    added:
    - SNAP aggregate benefits and participation.
  date: 2022-03-05 00:00:00
- bump: patch
  changes:
    changed:
    - Point `e02400` to `social_security` (for PolicyEngine).
  date: 2022-03-07 00:00:00
- bump: patch
  changes:
    added:
    - '`spm_unit_weight` variable.'
    fixed:
    - SNAP now uses the additional amounts where main rates are not available.
  date: 2022-03-07 00:00:01
- bump: patch
  changes:
    changed:
    - '`is_married` moved from person-level to family-level, with a formula added.'
  date: 2022-03-08 00:00:00
- bump: patch
  changes:
    changed:
    - IRS-published uprated income tax parameters for 2019-22.
  date: 2022-03-09 00:00:00
- bump: patch
  changes:
    added:
    - February 2022 chained CPI-U.
    changed:
    - Simplified WIC uprating.
  date: 2022-03-11 00:00:00
- bump: patch
  changes:
    fixed:
    - EITC uses the correct phase-in rate.
  date: 2022-03-13 00:00:00
- bump: patch
  changes:
    changed:
    - Tax folder re-organised to improve modularity.
    fixed:
    - A bug in AMT calculations.
  date: 2022-03-16 21:22:44
- bump: patch
  changes:
    fixed:
    - Push action on GitHub correctly publishes.
  date: 2022-03-16 20:29:58
- bump: patch
  changes:
    fixed:
    - Push action on GitHub correctly publishes.
  date: 2022-03-16 21:22:44
- bump: minor
  changes:
    changed:
    - Added multiple parameters for California's TANF system.
    - Refactored the TANF structure for easier implementation of other state TANF
      programs.
  date: 2022-03-27 18:49:02
- bump: patch
  changes:
<<<<<<< HEAD
    fixed:
    - Fixed a small error in parameter `hhs.tanf.cash.amount.max`.
  date: 2022-03-28 22:09:41
=======
    added:
    - Page on TANF to documentation.
  date: 2022-03-28 10:40:42
- bump: patch
  changes:
    fixed:
    - Versioning action didn't update `setup.py`.
  date: 2022-03-28 10:55:27
- bump: minor
  changes:
    changed:
    - Added `is_eitc_qualifying_child` variable to improve EITC child logic.
    - Split `is_in_school` into `is_in_k12_school` and `is_full_time_student`.
  date: 2022-03-28 11:34:53
>>>>>>> f35832db
<|MERGE_RESOLUTION|>--- conflicted
+++ resolved
@@ -434,11 +434,6 @@
   date: 2022-03-27 18:49:02
 - bump: patch
   changes:
-<<<<<<< HEAD
-    fixed:
-    - Fixed a small error in parameter `hhs.tanf.cash.amount.max`.
-  date: 2022-03-28 22:09:41
-=======
     added:
     - Page on TANF to documentation.
   date: 2022-03-28 10:40:42
@@ -453,4 +448,8 @@
     - Added `is_eitc_qualifying_child` variable to improve EITC child logic.
     - Split `is_in_school` into `is_in_k12_school` and `is_full_time_student`.
   date: 2022-03-28 11:34:53
->>>>>>> f35832db
+- bump: patch
+  changes:
+    fixed:
+    - Fixed a small error in parameter `hhs.tanf.cash.amount.max`.
+  date: 2022-03-28 22:09:41