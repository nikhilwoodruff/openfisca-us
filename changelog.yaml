- changes:
    added:
      - First prototype version with a standard deduction variable.
  date: 2021-06-28 00:00:00
  version: 0.0.1
- bump: minor
  changes:
    added:
      - Prototype with some tax implementations.
  date: 2021-12-25 00:00:00
- bump: minor
  changes:
    added:
      - Tax variables, some benefit variables.
  date: 2021-12-25 00:00:01
- bump: minor
  changes:
    added:
      - Lifeline benefit.
  date: 2021-12-25 00:00:02
- bump: patch
  changes:
    added:
      - Automated tests.
  date: 2021-12-25 00:00:03
- bump: minor
  changes:
    added:
      - TANF eligibility, broken down into demographic and financial variables, with
        financial separated by current enrollment in program.
      - Demographic TANF eligibility per IL rules.
  date: 2021-12-26 00:00:00
- bump: minor
  changes:
    added:
      - Medicaid income thresholds for California.
  date: 2021-12-27 00:00:00
- bump: minor
  changes:
    added:
      - Alternative Minimum Tax (AMT) income and liability logic.
      - Development tools for auto-generating unit tests for Tax-Calculator functions.
  date: 2021-12-28 00:00:00
- bump: minor
  changes:
    added:
      - Gains Tax (capital gains treatment) logic and parameters.
  date: 2021-12-28 00:00:01
- bump: minor
  changes:
    added:
      - Minimum benefit logic for SNAP.
  date: 2021-12-28 00:00:02
- bump: minor
  changes:
    added:
      - Social Security taxation logic.
  date: 2021-12-28 00:00:03
- bump: minor
  changes:
    added:
      - Income-to-SMI (state median income) ratio.
  date: 2021-12-28 00:00:04
- bump: minor
  changes:
    added:
      - American Opportunity (tax) Credit.
      - Lifetime Learning (tax) Credit.
  date: 2021-12-30 00:00:00
- bump: minor
  changes:
    added:
      - Elderly and Disabled (tax) Credit.
  date: 2021-12-30 00:00:01
- bump: minor
  changes:
    added:
      - Formula for Medicaid person type, based on age and dependents.
      - Variable for whether a person meets their Medicaid income eligibility requirement.
  date: 2021-12-31 00:00:00
- bump: minor
  changes:
    added:
      - SNAP eligibility based on federal net and gross income limits.
      - Unit and integration tests for SNAP variables.
  date: 2022-01-03 00:00:00
- bump: minor
  changes:
    added:
      - Federal SNAP asset tests logic
  date: 2022-01-03 00:00:01
- bump: minor
  changes:
    added:
      - CCDF subsidy top-level logic
  date: 2022-01-03 00:00:02
- bump: minor
  changes:
    added:
      - Categorical eligibility for SNAP, including broad-based categorical eligibility
        via low-cost TANF programs that effectively extend SNAP's asset and income limits.
    changed:
      - Refactored SNAP code.
  date: 2022-01-04 00:00:00
- bump: patch
  changes:
    changed:
      - Use USDA elderly and disabled definitions in SNAP calculations.
  date: 2022-01-06 00:00:00
- bump: minor
  changes:
    added:
      - Total child care market rate.
  date: 2022-01-06 00:00:01
- bump: minor
  changes:
    added:
      - Update child care market rate to annual.
  date: 2022-01-06 00:00:02
- bump: patch
  changes:
    added:
      - Formulas for `childcare_hours_per_week` and `spm_unit_size`.
      - Unit tests and units for some variables.
    changed:
      - Reorganized variables.
  date: 2022-01-07 00:00:00
- bump: patch
  changes:
    changed:
      - Removes the `u` prefix from all variable label strings.
  date: 2022-01-08 00:00:00
- bump: patch
  changes:
    added:
      - Units to all tax variables.
    changed:
      - Adds one line between tests in yaml files.
      - Use consistent imports in variable Python files.
    removed:
      - C-TAM benefit variables in tax Python files.
      - Erroneous formula for `eic` variable.
  date: 2022-01-08 00:00:01
- bump: minor
  changes:
    added:
      - Formula for initial TANF eligibility.
      - "Two new variables: `tanf_gross_earned_income` and `tanf_gross_unearned_income`."
      - Variable & parameter for `initial_employment_deduction`.
      - Integration tests for TANF cash aid from TANF IL website.
    changed:
      - "`tanf_countable_income` now includes unearned income and earned income deduction."
  date: 2022-01-09 00:00:00
- bump: patch
  changes:
    fixed:
      - Test runner failed to test string values.
  date: 2022-01-12 00:00:00
- bump: patch
  changes:
    added:
      - Metadata for SNAP eligibility parameters.
    fixed:
      - Parameter misname in SNAP formula.
  date: 2022-01-14 00:00:00
- bump: minor
  changes:
    added:
      - Add CCDF copay formula.
  date: 2022-01-14 00:00:01
- bump: minor
  changes:
    added:
      - Formula for SSI based on eligibility and amount if eligible.
  date: 2022-01-14 00:00:02
- bump: minor
  changes:
    fixed:
      - Update CCDF subsidy formula.
  date: 2022-01-15 00:00:00
- bump: patch
  changes:
    fixed:
      - Added links to version tag diffs in changelog.
  date: 2022-01-15 00:00:01
- bump: minor
  changes:
    added:
      - Logic for SNAP excess medical deduction and dependent care deduction.
      - Limit SNAP earned income deduction to earned income.
      - Jupyter Book documentation on SNAP.
      - Updated SNAP parameters.
      - "Empty variables for calculating SNAP: `employment_income`, `self_employment_income`,
        `dividend_income`, `interest_income`, `childcare_expenses`, and `medical_out_of_pocket_expenses`."
    changed:
      - Significant refactoring of SNAP code.
      - Use openfisca-tools for `add` and `aggr` functions, and pass lists of variables
        to these function.
      - Rename min/max SNAP benefit parameters and variables to use `allotment`.
  date: 2022-01-17 00:00:00
- bump: patch
  changes:
    changed:
      - Add metadata for variables and parameters used in SNAP calculations.
      - Renames two parameters involved in SNAP deductions from `threshold` to `disregard`.
  date: 2022-01-17 00:00:01
- bump: minor
  changes:
    added:
      - Child Tax Credit (including adult dependents) parameters, logic and tests.
  date: 2022-01-17 00:00:02
- bump: minor
  changes:
    added:
      - Categorical eligibility to school meal subsidies.
      - Documentation notebook on school meal subsidies.
      - Parameterized income sources for school meal subsidies.
    changed:
      - Count school meal subsidies by school enrollment rather than age.
      - Remove `spm_unit_` prefix from school meal variables.
  date: 2022-01-25 00:00:00
- bump: minor
  changes:
    added:
      - Child Tax Credit (and historical policy).
      - Non-refundable and refundable credit handling in tax logic.
      - Metadata for education credits and the EITC.
    fixed:
      - Bugs in head/spouse detection and nonrefundable credits.
  date: 2022-01-28 00:00:00
- bump: patch
  changes:
    added:
      - Metadata and variable aliases for key tax variables.
      - Employment, self-employment, interest and dividend income as inputs to tax logic.
  date: 2022-02-02 00:00:00
- bump: patch
  changes:
    added:
      - Added formula for TANF variable `continuous_tanf_eligibility`
      - Added integration test for continuous TANF eligibility to `integration.yaml`
  date: 2022-02-06 00:00:00
- bump: minor
  changes:
    added:
      - SNAP emergency allotments for California.
      - SNAP unearned income example in JupyterBook docs.
  date: 2022-02-06 00:00:01
- bump: minor
  changes:
    added:
      - California Clean Vehicle Rebate Project.
  date: 2022-02-07 00:00:00
- bump: minor
  changes:
    added:
      - Guaranteed income / cash assistance pilot income variable. This counts as unearned
        income for SNAP, uncounted for taxes and other benefits.
  date: 2022-02-07 00:00:01
- bump: patch
  changes:
    fixed:
      - EITC logic and parameters for non-3-child tax units.
  date: 2022-02-08 00:00:00
- bump: patch
  changes:
    added:
      - PolicyEngine metadata and notebook for Lifeline program.
      - Formula for `irs_gross_income`, which Lifeline uses to calculate income-based
        eligibility.
  date: 2022-02-08 00:00:01
- bump: patch
  changes:
    fixed:
      - Add Lifeline notebook to table of contents.
  date: 2022-02-08 00:00:02
- bump: minor
  changes:
    added:
      - Income limits for 5 Maryland Medicaid coverage groups.
  date: 2022-02-09 00:00:00
- bump: minor
  changes:
    added:
      - WIC program.
    fixed:
      - Include guaranteed income / cash assistance in market income.
  date: 2022-02-09 00:00:01
- bump: patch
  changes:
    fixed:
      - Change WIC display name from `WIC benefit value` to `WIC`.
  date: 2022-02-09 00:00:02
- bump: patch
  changes:
    fixed:
      - Specify WIC's unit as USD.
  date: 2022-02-09 00:00:03
- bump: patch
  changes:
    fixed:
      - Remove guaranteed income / cash assistance from benefits.
  date: 2022-02-09 00:00:04
- bump: patch
  changes:
    added:
      - Categorical breakdown metadata infrastructure from OpenFisca-Tools.
  date: 2022-02-10 00:00:00
- bump: patch
  changes:
    added:
      - Chained CPI-U (monthly and August-only) parameters.
      - Metadata for SNAP max allotment.
  date: 2022-02-13 00:00:00
- bump: patch
  changes:
    changed:
      - OpenFisca-Tools constraint widened to the current major version.
  date: 2022-02-16 00:00:00
- bump: minor
  changes:
    added:
      - Uprated tax parameters for federal income tax.
  date: 2022-02-21 00:00:00
- bump: minor
  changes:
    added:
      - Affordable Connectivity Program.
    changed:
      - Split school meal subsidies into free and reduced-price.
  date: 2022-02-21 00:00:01
- bump: minor
  changes:
    added:
      - Rural Tribal supplement for Lifeline.
    changed:
      - Restructure ACP and EBB Tribal amounts to work with PolicyEngine.
  date: 2022-02-21 00:00:02
- bump: patch
  changes:
    changed:
      - Edited labels for ACP and SNAP normal allotment.
  date: 2022-02-21 00:00:03
- bump: patch
  changes:
    fixed:
      - Subtract Lifeline from broadband cost before calculating ACP and EBB.
  date: 2022-02-27 00:00:00
- bump: patch
  changes:
    added:
      - Code coverage badge to README.md.
      - Reminder for pull requests to run `make format && make documentation`.
      - CPI-uprated values for WIC average payments.
    changed:
      - Child Tax Credit names renamed to `ctc`.
      - Child and Dependent Care Credit names renamed to `cdcc`.
    fixed:
      - EITC maximum age in 2021 changed from 125 to infinity.
  date: 2022-02-28 00:00:00
- bump: minor
  changes:
    added:
      - Supplemental Security Income for individuals.
      - Social Security input variables, counted as unearned income for several programs.
  date: 2022-03-04 00:00:00
- bump: patch
  changes:
    changed:
      - Adjust variable labels for consistency.
  date: 2022-03-04 00:00:01
- bump: minor
  changes:
    added:
      - SNAP aggregate benefits and participation.
  date: 2022-03-05 00:00:00
- bump: patch
  changes:
    changed:
      - Point `e02400` to `social_security` (for PolicyEngine).
  date: 2022-03-07 00:00:00
- bump: patch
  changes:
    added:
      - "`spm_unit_weight` variable."
    fixed:
      - SNAP now uses the additional amounts where main rates are not available.
  date: 2022-03-07 00:00:01
- bump: patch
  changes:
    changed:
      - "`is_married` moved from person-level to family-level, with a formula added."
  date: 2022-03-08 00:00:00
- bump: patch
  changes:
    changed:
      - IRS-published uprated income tax parameters for 2019-22.
  date: 2022-03-09 00:00:00
- bump: patch
  changes:
    added:
      - February 2022 chained CPI-U.
    changed:
      - Simplified WIC uprating.
  date: 2022-03-11 00:00:00
- bump: patch
  changes:
    fixed:
      - EITC uses the correct phase-in rate.
  date: 2022-03-13 00:00:00
- bump: patch
  changes:
    changed:
      - Tax folder re-organised to improve modularity.
    fixed:
      - A bug in AMT calculations.
  date: 2022-03-16 21:22:44
- bump: patch
  changes:
    fixed:
      - Push action on GitHub correctly publishes.
  date: 2022-03-16 20:29:58
- bump: patch
  changes:
    fixed:
      - Push action on GitHub correctly publishes.
  date: 2022-03-16 21:22:44
- bump: minor
  changes:
    changed:
      - Added multiple parameters for California's TANF system.
      - Refactored the TANF structure for easier implementation of other state TANF
        programs.
  date: 2022-03-27 18:49:02
- bump: patch
  changes:
    added:
      - Page on TANF to documentation.
  date: 2022-03-28 10:40:42
- bump: patch
  changes:
    fixed:
      - Versioning action didn't update `setup.py`.
  date: 2022-03-28 10:55:27
- bump: minor
  changes:
    changed:
      - Added `is_eitc_qualifying_child` variable to improve EITC child logic.
      - Split `is_in_school` into `is_in_k12_school` and `is_full_time_student`.
  date: 2022-03-28 11:34:53
- bump: minor
  changes:
    added:
      - Net income limits for SNAP BBCE (TANF) program.
      - Legislative references for SNAP income limits.
    removed:
      - 165% SNAP gross income limit for separate elderly and disabled households (unused).
  date: 2022-03-30 01:17:38
- bump: minor
  changes:
    added:
      - CDCC parameters for eligibility and metadata.
    fixed:
      - A bug where the CDCC would phase down too quickly.
  date: 2022-03-30 11:46:11
- bump: patch
  changes:
    added:
      - Parameter metadata for tax credits and payroll taxes.
  date: 2022-03-30 13:12:44
- bump: patch
  changes:
    added:
      - Added full-time college student variable.
  date: 2022-03-30 18:53:00
- bump: minor
  changes:
    added:
      - HUD adjusted income and dependent variables and logic.
  date: 2022-04-05 19:04:10
- bump: patch
  changes:
    fixed:
<<<<<<< HEAD
      - Point TANF parameter to state instead of region.
=======
    - Point TANF parameter to state instead of region.
>>>>>>> 1569edcc
  date: 2022-04-06 10:35:14
- bump: minor
  changes:
    added:
<<<<<<< HEAD
      - Microdata now handled entirely within OpenFisca-US.
=======
    - More recent Social Security payroll tax cap parameter values.
    - Separate parameters for employer payroll taxes and self-employment taxes.
    - Parameter for self-employment net earnings disregard.
    - Unit tests and legislative references for payroll and self-employment tax variables.
    changed:
    - Reorganized payroll and self-employment tax parameters and variables.
    - Replaced large parameters with infinity and made number formatting consistent.
    removed:
    - Reform-only `social_security.add_taxable_earnings` parameter.
    - Unused `exact` variable.
    - Variable for `social_security_taxes` (moved logic to `refundable_child_tax_credit`).
  date: 2022-04-07 06:08:18
>>>>>>> 1569edcc
<|MERGE_RESOLUTION|>--- conflicted
+++ resolved
@@ -481,18 +481,11 @@
 - bump: patch
   changes:
     fixed:
-<<<<<<< HEAD
       - Point TANF parameter to state instead of region.
-=======
-    - Point TANF parameter to state instead of region.
->>>>>>> 1569edcc
   date: 2022-04-06 10:35:14
 - bump: minor
   changes:
     added:
-<<<<<<< HEAD
-      - Microdata now handled entirely within OpenFisca-US.
-=======
     - More recent Social Security payroll tax cap parameter values.
     - Separate parameters for employer payroll taxes and self-employment taxes.
     - Parameter for self-employment net earnings disregard.
@@ -505,4 +498,7 @@
     - Unused `exact` variable.
     - Variable for `social_security_taxes` (moved logic to `refundable_child_tax_credit`).
   date: 2022-04-07 06:08:18
->>>>>>> 1569edcc
+- bump: minor
+  changes:
+    added:
+      - Microdata now handled entirely within OpenFisca-US.