--- conflicted
+++ resolved
@@ -513,21 +513,16 @@
 - bump: minor
   changes:
     added:
-<<<<<<< HEAD
       - Microdata now handled entirely within OpenFisca-US.
   date: 2022-04-14 08:19:40
 - bump: patch
   changes:
-    fixed:
-      - Tax unit head and spouse flag logic.
-=======
-    - Microdata now handled entirely within OpenFisca-US.
-  date: 2022-04-14 08:19:40
-- bump: patch
-  changes:
-    added:
-    - Legislative references for CDCC parameters.
-    fixed:
-    - CDCC uses maximum dependent parameter.
+    added:
+      - Legislative references for CDCC parameters.
+    fixed:
+      - CDCC uses maximum dependent parameter.
   date: 2022-04-15 14:23:11
->>>>>>> 0b38ed76
+- bump: patch
+  changes:
+    fixed:
+      - Tax unit head and spouse flag logic.