--- conflicted
+++ resolved
@@ -702,10 +702,10 @@
 - bump: minor
   changes:
     added:
-<<<<<<< HEAD
-    - MaritalUnit entity.
-    - Massachusetts state supplement.
-=======
     - WIC takeup and nutritional risk imputations.
   date: 2022-05-19 11:54:27
->>>>>>> 69fa63c0
+- bump: minor
+  changes:
+    added:
+    - MaritalUnit entity.
+    - Massachusetts state supplement.