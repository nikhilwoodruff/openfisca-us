--- conflicted
+++ resolved
@@ -837,9 +837,6 @@
 - bump: patch
   changes:
     fixed:
-<<<<<<< HEAD
-    - Childcare expenses are now correctly loaded from the CPS.
-=======
     - Point `cdcc_refund` to `cdcc` not the deprecated `c33200`.
   date: 2022-06-12 20:17:09
 - bump: minor
@@ -847,4 +844,7 @@
     added:
     - New York State household credit.
   date: 2022-06-13 15:06:03
->>>>>>> 117ac849
+- bump: patch
+  changes:
+    fixed:
+    - Childcare expenses are now correctly loaded from the CPS.