--- conflicted
+++ resolved
@@ -1,567 +1,563 @@
 - changes:
     added:
-    - First prototype version with a standard deduction variable.
+      - First prototype version with a standard deduction variable.
   date: 2021-06-28 00:00:00
   version: 0.0.1
 - bump: minor
   changes:
     added:
-    - Prototype with some tax implementations.
+      - Prototype with some tax implementations.
   date: 2021-12-25 00:00:00
 - bump: minor
   changes:
     added:
-    - Tax variables, some benefit variables.
+      - Tax variables, some benefit variables.
   date: 2021-12-25 00:00:01
 - bump: minor
   changes:
     added:
-    - Lifeline benefit.
+      - Lifeline benefit.
   date: 2021-12-25 00:00:02
 - bump: patch
   changes:
     added:
-    - Automated tests.
+      - Automated tests.
   date: 2021-12-25 00:00:03
 - bump: minor
   changes:
     added:
-    - TANF eligibility, broken down into demographic and financial variables, with
-      financial separated by current enrollment in program.
-    - Demographic TANF eligibility per IL rules.
+      - TANF eligibility, broken down into demographic and financial variables, with
+        financial separated by current enrollment in program.
+      - Demographic TANF eligibility per IL rules.
   date: 2021-12-26 00:00:00
 - bump: minor
   changes:
     added:
-    - Medicaid income thresholds for California.
+      - Medicaid income thresholds for California.
   date: 2021-12-27 00:00:00
 - bump: minor
   changes:
     added:
-    - Alternative Minimum Tax (AMT) income and liability logic.
-    - Development tools for auto-generating unit tests for Tax-Calculator functions.
+      - Alternative Minimum Tax (AMT) income and liability logic.
+      - Development tools for auto-generating unit tests for Tax-Calculator functions.
   date: 2021-12-28 00:00:00
 - bump: minor
   changes:
     added:
-    - Gains Tax (capital gains treatment) logic and parameters.
+      - Gains Tax (capital gains treatment) logic and parameters.
   date: 2021-12-28 00:00:01
 - bump: minor
   changes:
     added:
-    - Minimum benefit logic for SNAP.
+      - Minimum benefit logic for SNAP.
   date: 2021-12-28 00:00:02
 - bump: minor
   changes:
     added:
-    - Social Security taxation logic.
+      - Social Security taxation logic.
   date: 2021-12-28 00:00:03
 - bump: minor
   changes:
     added:
-    - Income-to-SMI (state median income) ratio.
+      - Income-to-SMI (state median income) ratio.
   date: 2021-12-28 00:00:04
 - bump: minor
   changes:
     added:
-    - American Opportunity (tax) Credit.
-    - Lifetime Learning (tax) Credit.
+      - American Opportunity (tax) Credit.
+      - Lifetime Learning (tax) Credit.
   date: 2021-12-30 00:00:00
 - bump: minor
   changes:
     added:
-    - Elderly and Disabled (tax) Credit.
+      - Elderly and Disabled (tax) Credit.
   date: 2021-12-30 00:00:01
 - bump: minor
   changes:
     added:
-    - Formula for Medicaid person type, based on age and dependents.
-    - Variable for whether a person meets their Medicaid income eligibility requirement.
+      - Formula for Medicaid person type, based on age and dependents.
+      - Variable for whether a person meets their Medicaid income eligibility requirement.
   date: 2021-12-31 00:00:00
 - bump: minor
   changes:
     added:
-    - SNAP eligibility based on federal net and gross income limits.
-    - Unit and integration tests for SNAP variables.
+      - SNAP eligibility based on federal net and gross income limits.
+      - Unit and integration tests for SNAP variables.
   date: 2022-01-03 00:00:00
 - bump: minor
   changes:
     added:
-    - Federal SNAP asset tests logic
+      - Federal SNAP asset tests logic
   date: 2022-01-03 00:00:01
 - bump: minor
   changes:
     added:
-    - CCDF subsidy top-level logic
+      - CCDF subsidy top-level logic
   date: 2022-01-03 00:00:02
 - bump: minor
   changes:
     added:
-    - Categorical eligibility for SNAP, including broad-based categorical eligibility
-      via low-cost TANF programs that effectively extend SNAP's asset and income limits.
-    changed:
-    - Refactored SNAP code.
+      - Categorical eligibility for SNAP, including broad-based categorical eligibility
+        via low-cost TANF programs that effectively extend SNAP's asset and income limits.
+    changed:
+      - Refactored SNAP code.
   date: 2022-01-04 00:00:00
 - bump: patch
   changes:
     changed:
-    - Use USDA elderly and disabled definitions in SNAP calculations.
+      - Use USDA elderly and disabled definitions in SNAP calculations.
   date: 2022-01-06 00:00:00
 - bump: minor
   changes:
     added:
-    - Total child care market rate.
+      - Total child care market rate.
   date: 2022-01-06 00:00:01
 - bump: minor
   changes:
     added:
-    - Update child care market rate to annual.
+      - Update child care market rate to annual.
   date: 2022-01-06 00:00:02
 - bump: patch
   changes:
     added:
-    - Formulas for `childcare_hours_per_week` and `spm_unit_size`.
-    - Unit tests and units for some variables.
-    changed:
-    - Reorganized variables.
+      - Formulas for `childcare_hours_per_week` and `spm_unit_size`.
+      - Unit tests and units for some variables.
+    changed:
+      - Reorganized variables.
   date: 2022-01-07 00:00:00
 - bump: patch
   changes:
     changed:
-    - Removes the `u` prefix from all variable label strings.
+      - Removes the `u` prefix from all variable label strings.
   date: 2022-01-08 00:00:00
 - bump: patch
   changes:
     added:
-    - Units to all tax variables.
-    changed:
-    - Adds one line between tests in yaml files.
-    - Use consistent imports in variable Python files.
+      - Units to all tax variables.
+    changed:
+      - Adds one line between tests in yaml files.
+      - Use consistent imports in variable Python files.
     removed:
-    - C-TAM benefit variables in tax Python files.
-    - Erroneous formula for `eic` variable.
+      - C-TAM benefit variables in tax Python files.
+      - Erroneous formula for `eic` variable.
   date: 2022-01-08 00:00:01
 - bump: minor
   changes:
     added:
-    - Formula for initial TANF eligibility.
-    - 'Two new variables: `tanf_gross_earned_income` and `tanf_gross_unearned_income`.'
-    - Variable & parameter for `initial_employment_deduction`.
-    - Integration tests for TANF cash aid from TANF IL website.
-    changed:
-    - '`tanf_countable_income` now includes unearned income and earned income deduction.'
+      - Formula for initial TANF eligibility.
+      - "Two new variables: `tanf_gross_earned_income` and `tanf_gross_unearned_income`."
+      - Variable & parameter for `initial_employment_deduction`.
+      - Integration tests for TANF cash aid from TANF IL website.
+    changed:
+      - "`tanf_countable_income` now includes unearned income and earned income deduction."
   date: 2022-01-09 00:00:00
 - bump: patch
   changes:
     fixed:
-    - Test runner failed to test string values.
+      - Test runner failed to test string values.
   date: 2022-01-12 00:00:00
 - bump: patch
   changes:
     added:
-    - Metadata for SNAP eligibility parameters.
-    fixed:
-    - Parameter misname in SNAP formula.
+      - Metadata for SNAP eligibility parameters.
+    fixed:
+      - Parameter misname in SNAP formula.
   date: 2022-01-14 00:00:00
 - bump: minor
   changes:
     added:
-    - Add CCDF copay formula.
+      - Add CCDF copay formula.
   date: 2022-01-14 00:00:01
 - bump: minor
   changes:
     added:
-    - Formula for SSI based on eligibility and amount if eligible.
+      - Formula for SSI based on eligibility and amount if eligible.
   date: 2022-01-14 00:00:02
 - bump: minor
   changes:
     fixed:
-    - Update CCDF subsidy formula.
+      - Update CCDF subsidy formula.
   date: 2022-01-15 00:00:00
 - bump: patch
   changes:
     fixed:
-    - Added links to version tag diffs in changelog.
+      - Added links to version tag diffs in changelog.
   date: 2022-01-15 00:00:01
 - bump: minor
   changes:
     added:
-    - Logic for SNAP excess medical deduction and dependent care deduction.
-    - Limit SNAP earned income deduction to earned income.
-    - Jupyter Book documentation on SNAP.
-    - Updated SNAP parameters.
-    - 'Empty variables for calculating SNAP: `employment_income`, `self_employment_income`,
-      `dividend_income`, `interest_income`, `childcare_expenses`, and `medical_out_of_pocket_expenses`.'
-    changed:
-    - Significant refactoring of SNAP code.
-    - Use openfisca-tools for `add` and `aggr` functions, and pass lists of variables
-      to these function.
-    - Rename min/max SNAP benefit parameters and variables to use `allotment`.
+      - Logic for SNAP excess medical deduction and dependent care deduction.
+      - Limit SNAP earned income deduction to earned income.
+      - Jupyter Book documentation on SNAP.
+      - Updated SNAP parameters.
+      - "Empty variables for calculating SNAP: `employment_income`, `self_employment_income`,
+        `dividend_income`, `interest_income`, `childcare_expenses`, and `medical_out_of_pocket_expenses`."
+    changed:
+      - Significant refactoring of SNAP code.
+      - Use openfisca-tools for `add` and `aggr` functions, and pass lists of variables
+        to these function.
+      - Rename min/max SNAP benefit parameters and variables to use `allotment`.
   date: 2022-01-17 00:00:00
 - bump: patch
   changes:
     changed:
-    - Add metadata for variables and parameters used in SNAP calculations.
-    - Renames two parameters involved in SNAP deductions from `threshold` to `disregard`.
+      - Add metadata for variables and parameters used in SNAP calculations.
+      - Renames two parameters involved in SNAP deductions from `threshold` to `disregard`.
   date: 2022-01-17 00:00:01
 - bump: minor
   changes:
     added:
-    - Child Tax Credit (including adult dependents) parameters, logic and tests.
+      - Child Tax Credit (including adult dependents) parameters, logic and tests.
   date: 2022-01-17 00:00:02
 - bump: minor
   changes:
     added:
-    - Categorical eligibility to school meal subsidies.
-    - Documentation notebook on school meal subsidies.
-    - Parameterized income sources for school meal subsidies.
-    changed:
-    - Count school meal subsidies by school enrollment rather than age.
-    - Remove `spm_unit_` prefix from school meal variables.
+      - Categorical eligibility to school meal subsidies.
+      - Documentation notebook on school meal subsidies.
+      - Parameterized income sources for school meal subsidies.
+    changed:
+      - Count school meal subsidies by school enrollment rather than age.
+      - Remove `spm_unit_` prefix from school meal variables.
   date: 2022-01-25 00:00:00
 - bump: minor
   changes:
     added:
-    - Child Tax Credit (and historical policy).
-    - Non-refundable and refundable credit handling in tax logic.
-    - Metadata for education credits and the EITC.
-    fixed:
-    - Bugs in head/spouse detection and nonrefundable credits.
+      - Child Tax Credit (and historical policy).
+      - Non-refundable and refundable credit handling in tax logic.
+      - Metadata for education credits and the EITC.
+    fixed:
+      - Bugs in head/spouse detection and nonrefundable credits.
   date: 2022-01-28 00:00:00
 - bump: patch
   changes:
     added:
-    - Metadata and variable aliases for key tax variables.
-    - Employment, self-employment, interest and dividend income as inputs to tax logic.
+      - Metadata and variable aliases for key tax variables.
+      - Employment, self-employment, interest and dividend income as inputs to tax logic.
   date: 2022-02-02 00:00:00
 - bump: patch
   changes:
     added:
-    - Added formula for TANF variable `continuous_tanf_eligibility`
-    - Added integration test for continuous TANF eligibility to `integration.yaml`
+      - Added formula for TANF variable `continuous_tanf_eligibility`
+      - Added integration test for continuous TANF eligibility to `integration.yaml`
   date: 2022-02-06 00:00:00
 - bump: minor
   changes:
     added:
-    - SNAP emergency allotments for California.
-    - SNAP unearned income example in JupyterBook docs.
+      - SNAP emergency allotments for California.
+      - SNAP unearned income example in JupyterBook docs.
   date: 2022-02-06 00:00:01
 - bump: minor
   changes:
     added:
-    - California Clean Vehicle Rebate Project.
+      - California Clean Vehicle Rebate Project.
   date: 2022-02-07 00:00:00
 - bump: minor
   changes:
     added:
-    - Guaranteed income / cash assistance pilot income variable. This counts as unearned
-      income for SNAP, uncounted for taxes and other benefits.
+      - Guaranteed income / cash assistance pilot income variable. This counts as unearned
+        income for SNAP, uncounted for taxes and other benefits.
   date: 2022-02-07 00:00:01
 - bump: patch
   changes:
     fixed:
-    - EITC logic and parameters for non-3-child tax units.
+      - EITC logic and parameters for non-3-child tax units.
   date: 2022-02-08 00:00:00
 - bump: patch
   changes:
     added:
-    - PolicyEngine metadata and notebook for Lifeline program.
-    - Formula for `irs_gross_income`, which Lifeline uses to calculate income-based
-      eligibility.
+      - PolicyEngine metadata and notebook for Lifeline program.
+      - Formula for `irs_gross_income`, which Lifeline uses to calculate income-based
+        eligibility.
   date: 2022-02-08 00:00:01
 - bump: patch
   changes:
     fixed:
-    - Add Lifeline notebook to table of contents.
+      - Add Lifeline notebook to table of contents.
   date: 2022-02-08 00:00:02
 - bump: minor
   changes:
     added:
-    - Income limits for 5 Maryland Medicaid coverage groups.
+      - Income limits for 5 Maryland Medicaid coverage groups.
   date: 2022-02-09 00:00:00
 - bump: minor
   changes:
     added:
-    - WIC program.
-    fixed:
-    - Include guaranteed income / cash assistance in market income.
+      - WIC program.
+    fixed:
+      - Include guaranteed income / cash assistance in market income.
   date: 2022-02-09 00:00:01
 - bump: patch
   changes:
     fixed:
-    - Change WIC display name from `WIC benefit value` to `WIC`.
+      - Change WIC display name from `WIC benefit value` to `WIC`.
   date: 2022-02-09 00:00:02
 - bump: patch
   changes:
     fixed:
-    - Specify WIC's unit as USD.
+      - Specify WIC's unit as USD.
   date: 2022-02-09 00:00:03
 - bump: patch
   changes:
     fixed:
-    - Remove guaranteed income / cash assistance from benefits.
+      - Remove guaranteed income / cash assistance from benefits.
   date: 2022-02-09 00:00:04
 - bump: patch
   changes:
     added:
-    - Categorical breakdown metadata infrastructure from OpenFisca-Tools.
+      - Categorical breakdown metadata infrastructure from OpenFisca-Tools.
   date: 2022-02-10 00:00:00
 - bump: patch
   changes:
     added:
-    - Chained CPI-U (monthly and August-only) parameters.
-    - Metadata for SNAP max allotment.
+      - Chained CPI-U (monthly and August-only) parameters.
+      - Metadata for SNAP max allotment.
   date: 2022-02-13 00:00:00
 - bump: patch
   changes:
     changed:
-    - OpenFisca-Tools constraint widened to the current major version.
+      - OpenFisca-Tools constraint widened to the current major version.
   date: 2022-02-16 00:00:00
 - bump: minor
   changes:
     added:
-    - Uprated tax parameters for federal income tax.
+      - Uprated tax parameters for federal income tax.
   date: 2022-02-21 00:00:00
 - bump: minor
   changes:
     added:
-    - Affordable Connectivity Program.
-    changed:
-    - Split school meal subsidies into free and reduced-price.
+      - Affordable Connectivity Program.
+    changed:
+      - Split school meal subsidies into free and reduced-price.
   date: 2022-02-21 00:00:01
 - bump: minor
   changes:
     added:
-    - Rural Tribal supplement for Lifeline.
-    changed:
-    - Restructure ACP and EBB Tribal amounts to work with PolicyEngine.
+      - Rural Tribal supplement for Lifeline.
+    changed:
+      - Restructure ACP and EBB Tribal amounts to work with PolicyEngine.
   date: 2022-02-21 00:00:02
 - bump: patch
   changes:
     changed:
-    - Edited labels for ACP and SNAP normal allotment.
+      - Edited labels for ACP and SNAP normal allotment.
   date: 2022-02-21 00:00:03
 - bump: patch
   changes:
     fixed:
-    - Subtract Lifeline from broadband cost before calculating ACP and EBB.
+      - Subtract Lifeline from broadband cost before calculating ACP and EBB.
   date: 2022-02-27 00:00:00
 - bump: patch
   changes:
     added:
-    - Code coverage badge to README.md.
-    - Reminder for pull requests to run `make format && make documentation`.
-    - CPI-uprated values for WIC average payments.
-    changed:
-    - Child Tax Credit names renamed to `ctc`.
-    - Child and Dependent Care Credit names renamed to `cdcc`.
-    fixed:
-    - EITC maximum age in 2021 changed from 125 to infinity.
+      - Code coverage badge to README.md.
+      - Reminder for pull requests to run `make format && make documentation`.
+      - CPI-uprated values for WIC average payments.
+    changed:
+      - Child Tax Credit names renamed to `ctc`.
+      - Child and Dependent Care Credit names renamed to `cdcc`.
+    fixed:
+      - EITC maximum age in 2021 changed from 125 to infinity.
   date: 2022-02-28 00:00:00
 - bump: minor
   changes:
     added:
-    - Supplemental Security Income for individuals.
-    - Social Security input variables, counted as unearned income for several programs.
+      - Supplemental Security Income for individuals.
+      - Social Security input variables, counted as unearned income for several programs.
   date: 2022-03-04 00:00:00
 - bump: patch
   changes:
     changed:
-    - Adjust variable labels for consistency.
+      - Adjust variable labels for consistency.
   date: 2022-03-04 00:00:01
 - bump: minor
   changes:
     added:
-    - SNAP aggregate benefits and participation.
+      - SNAP aggregate benefits and participation.
   date: 2022-03-05 00:00:00
 - bump: patch
   changes:
     changed:
-    - Point `e02400` to `social_security` (for PolicyEngine).
+      - Point `e02400` to `social_security` (for PolicyEngine).
   date: 2022-03-07 00:00:00
 - bump: patch
   changes:
     added:
-    - '`spm_unit_weight` variable.'
-    fixed:
-    - SNAP now uses the additional amounts where main rates are not available.
+      - "`spm_unit_weight` variable."
+    fixed:
+      - SNAP now uses the additional amounts where main rates are not available.
   date: 2022-03-07 00:00:01
 - bump: patch
   changes:
     changed:
-    - '`is_married` moved from person-level to family-level, with a formula added.'
+      - "`is_married` moved from person-level to family-level, with a formula added."
   date: 2022-03-08 00:00:00
 - bump: patch
   changes:
     changed:
-    - IRS-published uprated income tax parameters for 2019-22.
+      - IRS-published uprated income tax parameters for 2019-22.
   date: 2022-03-09 00:00:00
 - bump: patch
   changes:
     added:
-    - February 2022 chained CPI-U.
-    changed:
-    - Simplified WIC uprating.
+      - February 2022 chained CPI-U.
+    changed:
+      - Simplified WIC uprating.
   date: 2022-03-11 00:00:00
 - bump: patch
   changes:
     fixed:
-    - EITC uses the correct phase-in rate.
+      - EITC uses the correct phase-in rate.
   date: 2022-03-13 00:00:00
 - bump: patch
   changes:
     changed:
-    - Tax folder re-organised to improve modularity.
-    fixed:
-    - A bug in AMT calculations.
+      - Tax folder re-organised to improve modularity.
+    fixed:
+      - A bug in AMT calculations.
   date: 2022-03-16 21:22:44
 - bump: patch
   changes:
     fixed:
-    - Push action on GitHub correctly publishes.
+      - Push action on GitHub correctly publishes.
   date: 2022-03-16 20:29:58
 - bump: patch
   changes:
     fixed:
-    - Push action on GitHub correctly publishes.
+      - Push action on GitHub correctly publishes.
   date: 2022-03-16 21:22:44
 - bump: minor
   changes:
     changed:
-    - Added multiple parameters for California's TANF system.
-    - Refactored the TANF structure for easier implementation of other state TANF
-      programs.
+      - Added multiple parameters for California's TANF system.
+      - Refactored the TANF structure for easier implementation of other state TANF
+        programs.
   date: 2022-03-27 18:49:02
 - bump: patch
   changes:
     added:
-    - Page on TANF to documentation.
+      - Page on TANF to documentation.
   date: 2022-03-28 10:40:42
 - bump: patch
   changes:
     fixed:
-    - Versioning action didn't update `setup.py`.
+      - Versioning action didn't update `setup.py`.
   date: 2022-03-28 10:55:27
 - bump: minor
   changes:
     changed:
-    - Added `is_eitc_qualifying_child` variable to improve EITC child logic.
-    - Split `is_in_school` into `is_in_k12_school` and `is_full_time_student`.
+      - Added `is_eitc_qualifying_child` variable to improve EITC child logic.
+      - Split `is_in_school` into `is_in_k12_school` and `is_full_time_student`.
   date: 2022-03-28 11:34:53
 - bump: minor
   changes:
     added:
-    - Net income limits for SNAP BBCE (TANF) program.
-    - Legislative references for SNAP income limits.
+      - Net income limits for SNAP BBCE (TANF) program.
+      - Legislative references for SNAP income limits.
     removed:
-    - 165% SNAP gross income limit for separate elderly and disabled households (unused).
+      - 165% SNAP gross income limit for separate elderly and disabled households (unused).
   date: 2022-03-30 01:17:38
 - bump: minor
   changes:
     added:
-    - CDCC parameters for eligibility and metadata.
-    fixed:
-    - A bug where the CDCC would phase down too quickly.
+      - CDCC parameters for eligibility and metadata.
+    fixed:
+      - A bug where the CDCC would phase down too quickly.
   date: 2022-03-30 11:46:11
 - bump: patch
   changes:
     added:
-    - Parameter metadata for tax credits and payroll taxes.
+      - Parameter metadata for tax credits and payroll taxes.
   date: 2022-03-30 13:12:44
 - bump: patch
   changes:
     added:
-    - Added full-time college student variable.
+      - Added full-time college student variable.
   date: 2022-03-30 18:53:00
 - bump: minor
   changes:
     added:
-    - HUD adjusted income and dependent variables and logic.
+      - HUD adjusted income and dependent variables and logic.
   date: 2022-04-05 19:04:10
 - bump: patch
   changes:
     fixed:
-    - Point TANF parameter to state instead of region.
+      - Point TANF parameter to state instead of region.
   date: 2022-04-06 10:35:14
 - bump: minor
   changes:
     added:
-    - More recent Social Security payroll tax cap parameter values.
-    - Separate parameters for employer payroll taxes and self-employment taxes.
-    - Parameter for self-employment net earnings disregard.
-    - Unit tests and legislative references for payroll and self-employment tax variables.
-    changed:
-    - Reorganized payroll and self-employment tax parameters and variables.
-    - Replaced large parameters with infinity and made number formatting consistent.
+      - More recent Social Security payroll tax cap parameter values.
+      - Separate parameters for employer payroll taxes and self-employment taxes.
+      - Parameter for self-employment net earnings disregard.
+      - Unit tests and legislative references for payroll and self-employment tax variables.
+    changed:
+      - Reorganized payroll and self-employment tax parameters and variables.
+      - Replaced large parameters with infinity and made number formatting consistent.
     removed:
-    - Reform-only `social_security.add_taxable_earnings` parameter.
-    - Unused `exact` variable.
-    - Variable for `social_security_taxes` (moved logic to `refundable_child_tax_credit`).
+      - Reform-only `social_security.add_taxable_earnings` parameter.
+      - Unused `exact` variable.
+      - Variable for `social_security_taxes` (moved logic to `refundable_child_tax_credit`).
   date: 2022-04-07 06:08:18
 - bump: patch
   changes:
     fixed:
-    - Refundable CTC formula works properly when phase-in rate increased (comments
-      added).
+      - Refundable CTC formula works properly when phase-in rate increased (comments
+        added).
   date: 2022-04-12 18:38:49
 - bump: minor
   changes:
     added:
-    - Capped non-refundable credits variable.
-    - Shortened labels for tax variables.
+      - Capped non-refundable credits variable.
+      - Shortened labels for tax variables.
   date: 2022-04-13 12:58:29
 - bump: minor
   changes:
     added:
-    - Microdata now handled entirely within OpenFisca-US.
+      - Microdata now handled entirely within OpenFisca-US.
   date: 2022-04-14 08:19:40
 - bump: patch
   changes:
     added:
-    - Legislative references for CDCC parameters.
-    fixed:
-    - CDCC uses maximum dependent parameter.
+      - Legislative references for CDCC parameters.
+    fixed:
+      - CDCC uses maximum dependent parameter.
   date: 2022-04-15 14:23:11
 - bump: patch
   changes:
     added:
-    - Unit tests for age variables.
-    fixed:
-    - Tax unit head and spouse flag logic.
+      - Unit tests for age variables.
+    fixed:
+      - Tax unit head and spouse flag logic.
   date: 2022-04-15 18:10:27
 - bump: minor
   changes:
     added:
-    - American Community Survey input.
+      - American Community Survey input.
   date: 2022-04-19 10:22:36
 - bump: patch
   changes:
     fixed:
-    - Bug preventing the package from publishing on PyPI.
+      - Bug preventing the package from publishing on PyPI.
   date: 2022-04-19 13:04:12
 - bump: minor
   changes:
     added:
-    - Per-vehicle payment (California)
+      - Per-vehicle payment (California)
   date: 2022-04-19 15:52:56
 - bump: minor
   changes:
     added:
-    - SPM unit income decile.
-    - SPM unit OECD equivalisation.
-    fixed:
-    - Basic income variable for adults and seniors.
+      - SPM unit income decile.
+      - SPM unit OECD equivalisation.
+    fixed:
+      - Basic income variable for adults and seniors.
   date: 2022-04-21 14:15:27
 - bump: minor
   changes:
     added:
-<<<<<<< HEAD
       - Basic income now included in SPM unit benefits.
-- bump: patch
-  changes:
-    added:
-      - URL from which to download the latest CPS dataset (skipping generation)
-=======
-    - Basic income now included in SPM unit benefits.
   date: 2022-04-21 20:42:35
->>>>>>> f7ffe37b
+- bump: patch
+  changes:
+    added:
+      - URL from which to download the latest CPS dataset (skipping generation)