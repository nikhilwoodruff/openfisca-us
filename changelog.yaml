- changes:
    added:
    - First prototype version with a standard deduction variable.
  date: 2021-06-28 00:00:00
  version: 0.0.1
- bump: minor
  changes:
    added:
    - Prototype with some tax implementations.
  date: 2021-12-25 00:00:00
- bump: minor
  changes:
    added:
    - Tax variables, some benefit variables.
  date: 2021-12-25 00:00:01
- bump: minor
  changes:
    added:
    - Lifeline benefit.
  date: 2021-12-25 00:00:02
- bump: patch
  changes:
    added:
    - Automated tests.
  date: 2021-12-25 00:00:03
- bump: minor
  changes:
    added:
    - TANF eligibility, broken down into demographic and financial variables, with
      financial separated by current enrollment in program.
    - Demographic TANF eligibility per IL rules.
  date: 2021-12-26 00:00:00
- bump: minor
  changes:
    added:
    - Medicaid income thresholds for California.
  date: 2021-12-27 00:00:00
- bump: minor
  changes:
    added:
    - Alternative Minimum Tax (AMT) income and liability logic.
    - Development tools for auto-generating unit tests for Tax-Calculator functions.
  date: 2021-12-28 00:00:00
- bump: minor
  changes:
    added:
    - Gains Tax (capital gains treatment) logic and parameters.
  date: 2021-12-28 00:00:01
- bump: minor
  changes:
    added:
    - Minimum benefit logic for SNAP.
  date: 2021-12-28 00:00:02
- bump: minor
  changes:
    added:
    - Social Security taxation logic.
  date: 2021-12-28 00:00:03
- bump: minor
  changes:
    added:
    - Income-to-SMI (state median income) ratio.
  date: 2021-12-28 00:00:04
- bump: minor
  changes:
    added:
    - American Opportunity (tax) Credit.
    - Lifetime Learning (tax) Credit.
  date: 2021-12-30 00:00:00
- bump: minor
  changes:
    added:
    - Elderly and Disabled (tax) Credit.
  date: 2021-12-30 00:00:01
- bump: minor
  changes:
    added:
    - Formula for Medicaid person type, based on age and dependents.
    - Variable for whether a person meets their Medicaid income eligibility requirement.
  date: 2021-12-31 00:00:00
- bump: minor
  changes:
    added:
    - SNAP eligibility based on federal net and gross income limits.
    - Unit and integration tests for SNAP variables.
  date: 2022-01-03 00:00:00
- bump: minor
  changes:
    added:
    - Federal SNAP asset tests logic
  date: 2022-01-03 00:00:01
- bump: minor
  changes:
    added:
    - CCDF subsidy top-level logic
  date: 2022-01-03 00:00:02
- bump: minor
  changes:
    added:
    - Categorical eligibility for SNAP, including broad-based categorical eligibility
      via low-cost TANF programs that effectively extend SNAP's asset and income limits.
    changed:
    - Refactored SNAP code.
  date: 2022-01-04 00:00:00
- bump: patch
  changes:
    changed:
    - Use USDA elderly and disabled definitions in SNAP calculations.
  date: 2022-01-06 00:00:00
- bump: minor
  changes:
    added:
    - Total child care market rate.
  date: 2022-01-06 00:00:01
- bump: minor
  changes:
    added:
    - Update child care market rate to annual.
  date: 2022-01-06 00:00:02
- bump: patch
  changes:
    added:
    - Formulas for `childcare_hours_per_week` and `spm_unit_size`.
    - Unit tests and units for some variables.
    changed:
    - Reorganized variables.
  date: 2022-01-07 00:00:00
- bump: patch
  changes:
    changed:
    - Removes the `u` prefix from all variable label strings.
  date: 2022-01-08 00:00:00
- bump: patch
  changes:
    added:
    - Units to all tax variables.
    changed:
    - Adds one line between tests in yaml files.
    - Use consistent imports in variable Python files.
    removed:
    - C-TAM benefit variables in tax Python files.
    - Erroneous formula for `eic` variable.
  date: 2022-01-08 00:00:01
- bump: minor
  changes:
    added:
    - Formula for initial TANF eligibility.
    - 'Two new variables: `tanf_gross_earned_income` and `tanf_gross_unearned_income`.'
    - Variable & parameter for `initial_employment_deduction`.
    - Integration tests for TANF cash aid from TANF IL website.
    changed:
    - '`tanf_countable_income` now includes unearned income and earned income deduction.'
  date: 2022-01-09 00:00:00
- bump: patch
  changes:
    fixed:
    - Test runner failed to test string values.
  date: 2022-01-12 00:00:00
- bump: patch
  changes:
    added:
    - Metadata for SNAP eligibility parameters.
    fixed:
    - Parameter misname in SNAP formula.
  date: 2022-01-14 00:00:00
- bump: minor
  changes:
    added:
    - Add CCDF copay formula.
  date: 2022-01-14 00:00:01
- bump: minor
  changes:
    added:
    - Formula for SSI based on eligibility and amount if eligible.
  date: 2022-01-14 00:00:02
- bump: minor
  changes:
    fixed:
    - Update CCDF subsidy formula.
  date: 2022-01-15 00:00:00
- bump: patch
  changes:
    fixed:
    - Added links to version tag diffs in changelog.
  date: 2022-01-15 00:00:01
- bump: minor
  changes:
    added:
    - Logic for SNAP excess medical deduction and dependent care deduction.
    - Limit SNAP earned income deduction to earned income.
    - Jupyter Book documentation on SNAP.
    - Updated SNAP parameters.
    - 'Empty variables for calculating SNAP: `employment_income`, `self_employment_income`,
      `dividend_income`, `interest_income`, `childcare_expenses`, and `medical_out_of_pocket_expenses`.'
    changed:
    - Significant refactoring of SNAP code.
    - Use openfisca-tools for `add` and `aggr` functions, and pass lists of variables
      to these function.
    - Rename min/max SNAP benefit parameters and variables to use `allotment`.
  date: 2022-01-17 00:00:00
- bump: patch
  changes:
    changed:
    - Add metadata for variables and parameters used in SNAP calculations.
    - Renames two parameters involved in SNAP deductions from `threshold` to `disregard`.
  date: 2022-01-17 00:00:01
- bump: minor
  changes:
    added:
    - Child Tax Credit (including adult dependents) parameters, logic and tests.
  date: 2022-01-17 00:00:02
- bump: minor
  changes:
    added:
    - Categorical eligibility to school meal subsidies.
    - Documentation notebook on school meal subsidies.
    - Parameterized income sources for school meal subsidies.
    changed:
    - Count school meal subsidies by school enrollment rather than age.
    - Remove `spm_unit_` prefix from school meal variables.
  date: 2022-01-25 00:00:00
- bump: minor
  changes:
    added:
    - Child Tax Credit (and historical policy).
    - Non-refundable and refundable credit handling in tax logic.
    - Metadata for education credits and the EITC.
    fixed:
    - Bugs in head/spouse detection and nonrefundable credits.
  date: 2022-01-28 00:00:00
- bump: patch
  changes:
    added:
    - Metadata and variable aliases for key tax variables.
    - Employment, self-employment, interest and dividend income as inputs to tax logic.
  date: 2022-02-02 00:00:00
- bump: patch
  changes:
    added:
    - Added formula for TANF variable `continuous_tanf_eligibility`
    - Added integration test for continuous TANF eligibility to `integration.yaml`
  date: 2022-02-06 00:00:00
- bump: minor
  changes:
    added:
    - SNAP emergency allotments for California.
    - SNAP unearned income example in JupyterBook docs.
  date: 2022-02-06 00:00:01
- bump: minor
  changes:
    added:
    - California Clean Vehicle Rebate Project.
  date: 2022-02-07 00:00:00
- bump: minor
  changes:
    added:
    - Guaranteed income / cash assistance pilot income variable. This counts as unearned
      income for SNAP, uncounted for taxes and other benefits.
  date: 2022-02-07 00:00:01
- bump: patch
  changes:
    fixed:
    - EITC logic and parameters for non-3-child tax units.
  date: 2022-02-08 00:00:00
- bump: patch
  changes:
    added:
    - PolicyEngine metadata and notebook for Lifeline program.
    - Formula for `irs_gross_income`, which Lifeline uses to calculate income-based
      eligibility.
  date: 2022-02-08 00:00:01
- bump: patch
  changes:
    fixed:
    - Add Lifeline notebook to table of contents.
  date: 2022-02-08 00:00:02
- bump: minor
  changes:
    added:
    - Income limits for 5 Maryland Medicaid coverage groups.
  date: 2022-02-09 00:00:00
- bump: minor
  changes:
    added:
    - WIC program.
    fixed:
    - Include guaranteed income / cash assistance in market income.
  date: 2022-02-09 00:00:01
- bump: patch
  changes:
    fixed:
    - Change WIC display name from `WIC benefit value` to `WIC`.
  date: 2022-02-09 00:00:02
- bump: patch
  changes:
    fixed:
    - Specify WIC's unit as USD.
  date: 2022-02-09 00:00:03
- bump: patch
  changes:
    fixed:
    - Remove guaranteed income / cash assistance from benefits.
  date: 2022-02-09 00:00:04
- bump: patch
  changes:
    added:
    - Categorical breakdown metadata infrastructure from OpenFisca-Tools.
  date: 2022-02-10 00:00:00
- bump: patch
  changes:
    added:
    - Chained CPI-U (monthly and August-only) parameters.
    - Metadata for SNAP max allotment.
  date: 2022-02-13 00:00:00
- bump: patch
  changes:
    changed:
    - OpenFisca-Tools constraint widened to the current major version.
  date: 2022-02-16 00:00:00
- bump: minor
  changes:
    added:
    - Uprated tax parameters for federal income tax.
  date: 2022-02-21 00:00:00
- bump: minor
  changes:
    added:
    - Affordable Connectivity Program.
    changed:
    - Split school meal subsidies into free and reduced-price.
  date: 2022-02-21 00:00:01
- bump: minor
  changes:
    added:
    - Rural Tribal supplement for Lifeline.
    changed:
    - Restructure ACP and EBB Tribal amounts to work with PolicyEngine.
  date: 2022-02-21 00:00:02
- bump: patch
  changes:
    changed:
    - Edited labels for ACP and SNAP normal allotment.
  date: 2022-02-21 00:00:03
- bump: patch
  changes:
    fixed:
    - Subtract Lifeline from broadband cost before calculating ACP and EBB.
  date: 2022-02-27 00:00:00
- bump: patch
  changes:
    added:
    - Code coverage badge to README.md.
    - Reminder for pull requests to run `make format && make documentation`.
    - CPI-uprated values for WIC average payments.
    changed:
    - Child Tax Credit names renamed to `ctc`.
    - Child and Dependent Care Credit names renamed to `cdcc`.
    fixed:
    - EITC maximum age in 2021 changed from 125 to infinity.
  date: 2022-02-28 00:00:00
- bump: minor
  changes:
    added:
    - Supplemental Security Income for individuals.
    - Social Security input variables, counted as unearned income for several programs.
  date: 2022-03-04 00:00:00
- bump: patch
  changes:
    changed:
    - Adjust variable labels for consistency.
  date: 2022-03-04 00:00:01
- bump: minor
  changes:
    added:
    - SNAP aggregate benefits and participation.
  date: 2022-03-05 00:00:00
- bump: patch
  changes:
    changed:
    - Point `e02400` to `social_security` (for PolicyEngine).
  date: 2022-03-07 00:00:00
- bump: patch
  changes:
    added:
    - '`spm_unit_weight` variable.'
    fixed:
    - SNAP now uses the additional amounts where main rates are not available.
  date: 2022-03-07 00:00:01
- bump: patch
  changes:
    changed:
    - '`is_married` moved from person-level to family-level, with a formula added.'
  date: 2022-03-08 00:00:00
- bump: patch
  changes:
    changed:
    - IRS-published uprated income tax parameters for 2019-22.
  date: 2022-03-09 00:00:00
- bump: patch
  changes:
    added:
    - February 2022 chained CPI-U.
    changed:
    - Simplified WIC uprating.
  date: 2022-03-11 00:00:00
- bump: patch
  changes:
    fixed:
    - EITC uses the correct phase-in rate.
  date: 2022-03-13 00:00:00
- bump: patch
  changes:
    changed:
    - Tax folder re-organised to improve modularity.
    fixed:
    - A bug in AMT calculations.
  date: 2022-03-16 21:22:44
- bump: patch
  changes:
    fixed:
    - Push action on GitHub correctly publishes.
  date: 2022-03-16 20:29:58
- bump: patch
  changes:
    fixed:
    - Push action on GitHub correctly publishes.
  date: 2022-03-16 21:22:44
- bump: minor
  changes:
    changed:
    - Added multiple parameters for California's TANF system.
    - Refactored the TANF structure for easier implementation of other state TANF
      programs.
  date: 2022-03-27 18:49:02
- bump: patch
  changes:
    added:
    - Page on TANF to documentation.
  date: 2022-03-28 10:40:42
- bump: patch
  changes:
    fixed:
    - Versioning action didn't update `setup.py`.
  date: 2022-03-28 10:55:27
- bump: minor
  changes:
    changed:
    - Added `is_eitc_qualifying_child` variable to improve EITC child logic.
    - Split `is_in_school` into `is_in_k12_school` and `is_full_time_student`.
  date: 2022-03-28 11:34:53
- bump: minor
  changes:
    added:
    - Net income limits for SNAP BBCE (TANF) program.
    - Legislative references for SNAP income limits.
    removed:
    - 165% SNAP gross income limit for separate elderly and disabled households (unused).
  date: 2022-03-30 01:17:38
- bump: minor
  changes:
    added:
    - CDCC parameters for eligibility and metadata.
    fixed:
    - A bug where the CDCC would phase down too quickly.
  date: 2022-03-30 11:46:11
- bump: patch
  changes:
    added:
    - Parameter metadata for tax credits and payroll taxes.
  date: 2022-03-30 13:12:44
- bump: patch
  changes:
    added:
    - Added full-time college student variable.
  date: 2022-03-30 18:53:00
- bump: minor
  changes:
    added:
    - HUD adjusted income and dependent variables and logic.
  date: 2022-04-05 19:04:10
- bump: patch
  changes:
    fixed:
    - Point TANF parameter to state instead of region.
  date: 2022-04-06 10:35:14
- bump: minor
  changes:
    added:
    - More recent Social Security payroll tax cap parameter values.
    - Separate parameters for employer payroll taxes and self-employment taxes.
    - Parameter for self-employment net earnings disregard.
    - Unit tests and legislative references for payroll and self-employment tax variables.
    changed:
    - Reorganized payroll and self-employment tax parameters and variables.
    - Replaced large parameters with infinity and made number formatting consistent.
    removed:
    - Reform-only `social_security.add_taxable_earnings` parameter.
    - Unused `exact` variable.
    - Variable for `social_security_taxes` (moved logic to `refundable_child_tax_credit`).
  date: 2022-04-07 06:08:18
- bump: patch
  changes:
    fixed:
    - Refundable CTC formula works properly when phase-in rate increased (comments
      added).
  date: 2022-04-12 18:38:49
- bump: minor
  changes:
    added:
    - Capped non-refundable credits variable.
    - Shortened labels for tax variables.
  date: 2022-04-13 12:58:29
- bump: minor
  changes:
    added:
    - Microdata now handled entirely within OpenFisca-US.
  date: 2022-04-14 08:19:40
- bump: patch
  changes:
    added:
    - Legislative references for CDCC parameters.
    fixed:
    - CDCC uses maximum dependent parameter.
  date: 2022-04-15 14:23:11
- bump: patch
  changes:
    added:
    - Unit tests for age variables.
    fixed:
    - Tax unit head and spouse flag logic.
  date: 2022-04-15 18:10:27
- bump: minor
  changes:
    added:
    - American Community Survey input.
  date: 2022-04-19 10:22:36
- bump: patch
  changes:
    fixed:
    - Bug preventing the package from publishing on PyPI.
  date: 2022-04-19 13:04:12
- bump: minor
  changes:
    added:
    - Per-vehicle payment (California)
  date: 2022-04-19 15:52:56
- bump: minor
  changes:
    added:
    - SPM unit income decile.
    - SPM unit OECD equivalisation.
    fixed:
    - Basic income variable for adults and seniors.
  date: 2022-04-21 14:15:27
- bump: minor
  changes:
    added:
    - Basic income now included in SPM unit benefits.
  date: 2022-04-21 20:42:35
- bump: patch
  changes:
    added:
    - URL from which to download the latest CPS dataset (skipping generation)
  date: 2022-04-22 13:39:09
- bump: minor
  changes:
    added:
    - Massachusetts state income tax.
    - EITC documentation notebook.
  date: 2022-04-30 22:16:10
- bump: minor
  changes:
    added:
    - Empty variables for state and local sales tax, and local income tax.
    - Logic for the SALT deduction to choose the greater of state and local income
      tax or state and local sales tax.
    - Massachusetts SNAP parameters.
  date: 2022-05-01 14:45:31
- bump: patch
  changes:
    added:
    - Notebook showing total net income and marginal tax rate charts for Massachusetts
      residents.
  date: 2022-05-01 20:21:24
- bump: minor
  changes:
    added:
    - Formulas for xtot, num, blind_head, blind_spouse, age_head, and age_spouse.
    - Unit tests for some existing formulas.
    changed:
    - Classify single person with dependents as head of household, not single.
    - Split tax unit variables into their own files.
    - Rename `marital_status` and `mars` to `filing_status`.
  date: 2022-05-01 21:21:19
- bump: minor
  changes:
    added:
    - Script to generate integration tests from TAXSIM.
    - TAXSIM integration tests for the EITC.
  date: 2022-05-01 23:08:30
- bump: minor
  changes:
    changed:
    - Tied SALT deduction to state income tax.
    - Improved charts in Massachusetts notebook.
  date: 2022-05-02 05:24:28
- bump: patch
  changes:
    fixed:
    - Specify documentation colors without policyengine package.
  date: 2022-05-02 06:38:45
- bump: minor
  changes:
    added:
    - TAXSIM tests for taxable SS and UI.
  date: 2022-05-02 17:50:11
- bump: minor
  changes:
    added:
    - SNAP parameters by state from snapscreener.com.
  date: 2022-05-03 16:41:49
- bump: minor
  changes:
    added:
    - SSI notebook.
    - SSI example to MA notebook.
    - MA state tax exemptions for aged and blind people.
    - Unit tests for state tax exemptions.
  date: 2022-05-04 19:44:35
- bump: patch
  changes:
    changed:
    - CO SNAP BBCE net income limit set to true.
    - Cite official source for SNAP emergency allotment amount.
  date: 2022-05-05 06:07:31
- bump: minor
  changes:
    added:
    - Metadata and verbose variable names for IRS computation up to AGI.
  date: 2022-05-05 17:25:36
- bump: patch
  changes:
    fixed:
    - Bug causing the system to fail to load on Colab.
  date: 2022-05-05 21:54:08
- bump: minor
  changes:
    added:
    - TAXSIM integration tests for AGI.
    changed:
    - TAXSIM variables renamed to contain `taxsim_` prefix.
  date: 2022-05-08 19:55:20
- bump: minor
  changes:
    added:
    - Medicaid eligibility for 50 states.
  date: 2022-05-10 13:57:16
- bump: minor
  changes:
    added:
    - TANF from CPS data.
    - Female variable.
    - Variable for number of own children in household.
  date: 2022-05-10 17:57:30
- bump: minor
  changes:
    added:
    - List of fully implemented programs at the US and state level.
  date: 2022-05-11 14:17:28
- bump: patch
  changes:
    fixed:
    - Moved lingering state income tax deduction files into variables/gov.
  date: 2022-05-11 15:14:12
- bump: patch
  changes:
    changed:
    - Label state income tax consistently with federal.
  date: 2022-05-11 17:41:12
- bump: patch
  changes:
    fixed:
    - Remove bad import causing failure on some headless configurations.
  date: 2022-05-11 23:19:04
- bump: minor
  changes:
    added:
    - Estimated Medicaid benefit value.
    - Aged/blind/disabled asset and income limits.
  date: 2022-05-16 12:11:08
- bump: minor
  changes:
    changed:
    - Refactored (references, simplifications and reorganisation) AGI -> taxable income
      code.
  date: 2022-05-16 20:12:47
- bump: patch
  changes:
    fixed:
    - Corrected EITC phase-out start values for 2020 and 2021.
  date: 2022-05-17 22:49:48
- bump: minor
  changes:
    added:
    - WIC takeup and nutritional risk imputations.
  date: 2022-05-19 11:54:27
- bump: minor
  changes:
    added:
    - MaritalUnit entity.
    - Massachusetts state supplement.
  date: 2022-05-19 12:47:08
- bump: patch
  changes:
    added:
    - WIC by earnings example in docs.
    fixed:
    - Made WIC categorical eligibility person-level and more accurate.
    - Pointed TANF maximum benefit variable to the correct parameter.
    - Bug preventing tax_unit_childcare_expenses from being calculated.
    removed:
    - Extraneous variable documentation fields.
  date: 2022-05-24 15:20:46
- bump: minor
  changes:
    added:
    - CDCC integration tests.
    changed:
    - Re-implemented CDCC according to the U.S. code.
  date: 2022-05-26 14:10:48
- bump: minor
  changes:
    added:
    - EITC parameters for 2017 and 2018.
  date: 2022-05-28 06:59:45
- bump: patch
  changes:
    fixed:
    - A bug causing the CDCC to not cap at the two-child childcare max expenses.
  date: 2022-05-30 22:40:36
- bump: minor
  changes:
    added:
    - SSI deeming rules.
  date: 2022-05-31 17:31:13
- bump: patch
  changes:
    added:
    - New `tax_unit_ssi` variable.
    - Example of single parent with two disabled children in SSI documentation notebook.
    fixed:
    - Zeroed out `premium_tax_credit` in Massachusetts example notebook.
  date: 2022-06-01 04:50:12
- bump: patch
  changes:
    fixed:
    - Typo in SSI notebook.
  date: 2022-06-01 05:49:06
- bump: patch
  changes:
    added:
    - New `taxsim_tfica` variable for testing.
  date: 2022-06-02 03:24:39
- bump: minor
  changes:
    changed:
    - Apply consistent CTC young child formula to all years.
    - Move CTC variables into their own files and other minor refactoring.
    fixed:
    - Limit excess of Social Security taxes over EITC for refundable CTC to taxpayers
      with a minimum number of children.
  date: 2022-06-02 11:44:25
- bump: patch
  changes:
    fixed:
    - Fix EITC bug which applied the phase-out after, instead of before, the phase-in.
  date: 2022-06-02 16:51:48
- bump: patch
  changes:
    changed:
    - Applied new openfisca-tools helper function `index_` to speed up SLSPC calculations.
  date: 2022-06-02 17:01:01
- bump: patch
  changes:
    fixed:
    - A bug causing UC- and SS-related MAGI to incorrectly overcount loss deductions.
  date: 2022-06-02 17:03:08
- bump: minor
  changes:
    added:
    - Massachusetts State income tax.
  date: 2022-06-06 13:50:33
- bump: patch
  changes:
    changed:
    - Reorganized state documentation.
    fixed:
    - Entered rent person-level in documentation to align with latest package update.
  date: 2022-06-06 16:15:48
- bump: patch
  changes:
    fixed:
    - Medicaid benefit value per state.
  date: 2022-06-07 09:54:21
- bump: minor
  changes:
    added:
    - New York State EITC.
    - Longer history for the Massachusetts rental tax deduction.
  date: 2022-06-07 18:04:31
- bump: patch
  changes:
    fixed:
    - Deduct government retirement contributions from MA taxable income on a per-person
      basis.
  date: 2022-06-07 20:27:48
- bump: patch
  changes:
    added:
    - Metadata for MA policy.
  date: 2022-06-08 05:07:17
- bump: patch
  changes:
    changed:
    - Breakdowns always specified as a list.
  date: 2022-06-08 10:45:48
- bump: minor
  changes:
    added:
    - Housing assistance and dependent variables.
  date: 2022-06-09 03:20:13
- bump: patch
  changes:
    fixed:
    - A bug causing itemisation logic to fail.
  date: 2022-06-10 13:24:12
<<<<<<< HEAD
- bump: minor
  changes:
    added:
    - New York State household credit.
=======
- bump: patch
  changes:
    fixed:
    - Point `cdcc_refund` to `cdcc` not the deprecated `c33200`.
>>>>>>> b5238e63
<|MERGE_RESOLUTION|>--- conflicted
+++ resolved
@@ -834,14 +834,11 @@
     fixed:
     - A bug causing itemisation logic to fail.
   date: 2022-06-10 13:24:12
-<<<<<<< HEAD
-- bump: minor
-  changes:
-    added:
-    - New York State household credit.
-=======
 - bump: patch
   changes:
     fixed:
     - Point `cdcc_refund` to `cdcc` not the deprecated `c33200`.
->>>>>>> b5238e63
+- bump: minor
+  changes:
+    added:
+    - New York State household credit.