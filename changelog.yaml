- changes:
    added:
      - First prototype version with a standard deduction variable.
  date: 2021-06-28 00:00:00
  version: 0.0.1
- bump: minor
  changes:
    added:
      - Prototype with some tax implementations.
  date: 2021-12-25 00:00:00
- bump: minor
  changes:
    added:
      - Tax variables, some benefit variables.
  date: 2021-12-25 00:00:01
- bump: minor
  changes:
    added:
      - Lifeline benefit.
  date: 2021-12-25 00:00:02
- bump: patch
  changes:
    added:
      - Automated tests.
  date: 2021-12-25 00:00:03
- bump: minor
  changes:
    added:
      - TANF eligibility, broken down into demographic and financial variables, with
        financial separated by current enrollment in program.
      - Demographic TANF eligibility per IL rules.
  date: 2021-12-26 00:00:00
- bump: minor
  changes:
    added:
      - Medicaid income thresholds for California.
  date: 2021-12-27 00:00:00
- bump: minor
  changes:
    added:
      - Alternative Minimum Tax (AMT) income and liability logic.
      - Development tools for auto-generating unit tests for Tax-Calculator functions.
  date: 2021-12-28 00:00:00
- bump: minor
  changes:
    added:
      - Gains Tax (capital gains treatment) logic and parameters.
  date: 2021-12-28 00:00:01
- bump: minor
  changes:
    added:
      - Minimum benefit logic for SNAP.
  date: 2021-12-28 00:00:02
- bump: minor
  changes:
    added:
      - Social Security taxation logic.
  date: 2021-12-28 00:00:03
- bump: minor
  changes:
    added:
      - Income-to-SMI (state median income) ratio.
  date: 2021-12-28 00:00:04
- bump: minor
  changes:
    added:
      - American Opportunity (tax) Credit.
      - Lifetime Learning (tax) Credit.
  date: 2021-12-30 00:00:00
- bump: minor
  changes:
    added:
      - Elderly and Disabled (tax) Credit.
  date: 2021-12-30 00:00:01
- bump: minor
  changes:
    added:
      - Formula for Medicaid person type, based on age and dependents.
      - Variable for whether a person meets their Medicaid income eligibility requirement.
  date: 2021-12-31 00:00:00
- bump: minor
  changes:
    added:
      - SNAP eligibility based on federal net and gross income limits.
      - Unit and integration tests for SNAP variables.
  date: 2022-01-03 00:00:00
- bump: minor
  changes:
    added:
      - Federal SNAP asset tests logic
  date: 2022-01-03 00:00:01
- bump: minor
  changes:
    added:
      - CCDF subsidy top-level logic
  date: 2022-01-03 00:00:02
- bump: minor
  changes:
    added:
      - Categorical eligibility for SNAP, including broad-based categorical eligibility
        via low-cost TANF programs that effectively extend SNAP's asset and income limits.
    changed:
      - Refactored SNAP code.
  date: 2022-01-04 00:00:00
- bump: patch
  changes:
    changed:
      - Use USDA elderly and disabled definitions in SNAP calculations.
  date: 2022-01-06 00:00:00
- bump: minor
  changes:
    added:
      - Total child care market rate.
  date: 2022-01-06 00:00:01
- bump: minor
  changes:
    added:
      - Update child care market rate to annual.
  date: 2022-01-06 00:00:02
- bump: patch
  changes:
    added:
      - Formulas for `childcare_hours_per_week` and `spm_unit_size`.
      - Unit tests and units for some variables.
    changed:
      - Reorganized variables.
  date: 2022-01-07 00:00:00
- bump: patch
  changes:
    changed:
      - Removes the `u` prefix from all variable label strings.
  date: 2022-01-08 00:00:00
- bump: patch
  changes:
    added:
      - Units to all tax variables.
    changed:
      - Adds one line between tests in yaml files.
      - Use consistent imports in variable Python files.
    removed:
      - C-TAM benefit variables in tax Python files.
      - Erroneous formula for `eic` variable.
  date: 2022-01-08 00:00:01
- bump: minor
  changes:
    added:
      - Formula for initial TANF eligibility.
      - "Two new variables: `tanf_gross_earned_income` and `tanf_gross_unearned_income`."
      - Variable & parameter for `initial_employment_deduction`.
      - Integration tests for TANF cash aid from TANF IL website.
    changed:
      - "`tanf_countable_income` now includes unearned income and earned income deduction."
  date: 2022-01-09 00:00:00
- bump: patch
  changes:
    fixed:
      - Test runner failed to test string values.
  date: 2022-01-12 00:00:00
- bump: patch
  changes:
    added:
      - Metadata for SNAP eligibility parameters.
    fixed:
      - Parameter misname in SNAP formula.
  date: 2022-01-14 00:00:00
- bump: minor
  changes:
    added:
      - Add CCDF copay formula.
  date: 2022-01-14 00:00:01
- bump: minor
  changes:
    added:
      - Formula for SSI based on eligibility and amount if eligible.
  date: 2022-01-14 00:00:02
- bump: minor
  changes:
    fixed:
      - Update CCDF subsidy formula.
  date: 2022-01-15 00:00:00
- bump: patch
  changes:
    fixed:
      - Added links to version tag diffs in changelog.
  date: 2022-01-15 00:00:01
- bump: minor
  changes:
    added:
      - Logic for SNAP excess medical deduction and dependent care deduction.
      - Limit SNAP earned income deduction to earned income.
      - Jupyter Book documentation on SNAP.
      - Updated SNAP parameters.
      - "Empty variables for calculating SNAP: `employment_income`, `self_employment_income`,
        `dividend_income`, `interest_income`, `childcare_expenses`, and `medical_out_of_pocket_expenses`."
    changed:
      - Significant refactoring of SNAP code.
      - Use openfisca-tools for `add` and `aggr` functions, and pass lists of variables
        to these function.
      - Rename min/max SNAP benefit parameters and variables to use `allotment`.
  date: 2022-01-17 00:00:00
- bump: patch
  changes:
    changed:
      - Add metadata for variables and parameters used in SNAP calculations.
      - Renames two parameters involved in SNAP deductions from `threshold` to `disregard`.
  date: 2022-01-17 00:00:01
- bump: minor
  changes:
    added:
      - Child Tax Credit (including adult dependents) parameters, logic and tests.
  date: 2022-01-17 00:00:02
- bump: minor
  changes:
    added:
      - Categorical eligibility to school meal subsidies.
      - Documentation notebook on school meal subsidies.
      - Parameterized income sources for school meal subsidies.
    changed:
      - Count school meal subsidies by school enrollment rather than age.
      - Remove `spm_unit_` prefix from school meal variables.
  date: 2022-01-25 00:00:00
- bump: minor
  changes:
    added:
      - Child Tax Credit (and historical policy).
      - Non-refundable and refundable credit handling in tax logic.
      - Metadata for education credits and the EITC.
    fixed:
      - Bugs in head/spouse detection and nonrefundable credits.
  date: 2022-01-28 00:00:00
- bump: patch
  changes:
    added:
      - Metadata and variable aliases for key tax variables.
      - Employment, self-employment, interest and dividend income as inputs to tax logic.
  date: 2022-02-02 00:00:00
- bump: patch
  changes:
    added:
      - Added formula for TANF variable `continuous_tanf_eligibility`
      - Added integration test for continuous TANF eligibility to `integration.yaml`
  date: 2022-02-06 00:00:00
- bump: minor
  changes:
    added:
      - SNAP emergency allotments for California.
      - SNAP unearned income example in JupyterBook docs.
  date: 2022-02-06 00:00:01
- bump: minor
  changes:
    added:
      - California Clean Vehicle Rebate Project.
  date: 2022-02-07 00:00:00
- bump: minor
  changes:
    added:
      - Guaranteed income / cash assistance pilot income variable. This counts as unearned
        income for SNAP, uncounted for taxes and other benefits.
  date: 2022-02-07 00:00:01
- bump: patch
  changes:
    fixed:
      - EITC logic and parameters for non-3-child tax units.
  date: 2022-02-08 00:00:00
- bump: patch
  changes:
    added:
      - PolicyEngine metadata and notebook for Lifeline program.
      - Formula for `irs_gross_income`, which Lifeline uses to calculate income-based
        eligibility.
  date: 2022-02-08 00:00:01
- bump: patch
  changes:
    fixed:
      - Add Lifeline notebook to table of contents.
  date: 2022-02-08 00:00:02
- bump: minor
  changes:
    added:
      - Income limits for 5 Maryland Medicaid coverage groups.
  date: 2022-02-09 00:00:00
- bump: minor
  changes:
    added:
      - WIC program.
    fixed:
      - Include guaranteed income / cash assistance in market income.
  date: 2022-02-09 00:00:01
- bump: patch
  changes:
    fixed:
      - Change WIC display name from `WIC benefit value` to `WIC`.
  date: 2022-02-09 00:00:02
- bump: patch
  changes:
    fixed:
      - Specify WIC's unit as USD.
  date: 2022-02-09 00:00:03
- bump: patch
  changes:
    fixed:
      - Remove guaranteed income / cash assistance from benefits.
  date: 2022-02-09 00:00:04
- bump: patch
  changes:
    added:
      - Categorical breakdown metadata infrastructure from OpenFisca-Tools.
  date: 2022-02-10 00:00:00
- bump: patch
  changes:
    added:
      - Chained CPI-U (monthly and August-only) parameters.
      - Metadata for SNAP max allotment.
  date: 2022-02-13 00:00:00
- bump: patch
  changes:
    changed:
      - OpenFisca-Tools constraint widened to the current major version.
  date: 2022-02-16 00:00:00
- bump: minor
  changes:
    added:
      - Uprated tax parameters for federal income tax.
  date: 2022-02-21 00:00:00
- bump: minor
  changes:
    added:
      - Affordable Connectivity Program.
    changed:
      - Split school meal subsidies into free and reduced-price.
  date: 2022-02-21 00:00:01
- bump: minor
  changes:
    added:
      - Rural Tribal supplement for Lifeline.
    changed:
      - Restructure ACP and EBB Tribal amounts to work with PolicyEngine.
  date: 2022-02-21 00:00:02
- bump: patch
  changes:
    changed:
      - Edited labels for ACP and SNAP normal allotment.
  date: 2022-02-21 00:00:03
- bump: patch
  changes:
    fixed:
      - Subtract Lifeline from broadband cost before calculating ACP and EBB.
  date: 2022-02-27 00:00:00
- bump: patch
  changes:
    added:
      - Code coverage badge to README.md.
      - Reminder for pull requests to run `make format && make documentation`.
      - CPI-uprated values for WIC average payments.
    changed:
      - Child Tax Credit names renamed to `ctc`.
      - Child and Dependent Care Credit names renamed to `cdcc`.
    fixed:
      - EITC maximum age in 2021 changed from 125 to infinity.
  date: 2022-02-28 00:00:00
- bump: minor
  changes:
    added:
      - Supplemental Security Income for individuals.
      - Social Security input variables, counted as unearned income for several programs.
  date: 2022-03-04 00:00:00
- bump: patch
  changes:
    changed:
      - Adjust variable labels for consistency.
  date: 2022-03-04 00:00:01
- bump: minor
  changes:
    added:
      - SNAP aggregate benefits and participation.
  date: 2022-03-05 00:00:00
- bump: patch
  changes:
    changed:
      - Point `e02400` to `social_security` (for PolicyEngine).
  date: 2022-03-07 00:00:00
- bump: patch
  changes:
    added:
      - "`spm_unit_weight` variable."
    fixed:
      - SNAP now uses the additional amounts where main rates are not available.
  date: 2022-03-07 00:00:01
- bump: patch
  changes:
    changed:
      - "`is_married` moved from person-level to family-level, with a formula added."
  date: 2022-03-08 00:00:00
- bump: patch
  changes:
    changed:
      - IRS-published uprated income tax parameters for 2019-22.
  date: 2022-03-09 00:00:00
- bump: patch
  changes:
    added:
      - February 2022 chained CPI-U.
    changed:
      - Simplified WIC uprating.
  date: 2022-03-11 00:00:00
- bump: patch
  changes:
    fixed:
      - EITC uses the correct phase-in rate.
  date: 2022-03-13 00:00:00
- bump: patch
  changes:
    changed:
      - Tax folder re-organised to improve modularity.
    fixed:
      - A bug in AMT calculations.
  date: 2022-03-16 21:22:44
- bump: patch
  changes:
    fixed:
      - Push action on GitHub correctly publishes.
  date: 2022-03-16 20:29:58
- bump: patch
  changes:
    fixed:
      - Push action on GitHub correctly publishes.
  date: 2022-03-16 21:22:44
- bump: minor
  changes:
    changed:
      - Added multiple parameters for California's TANF system.
      - Refactored the TANF structure for easier implementation of other state TANF
        programs.
  date: 2022-03-27 18:49:02
- bump: patch
  changes:
    added:
      - Page on TANF to documentation.
  date: 2022-03-28 10:40:42
- bump: patch
  changes:
    fixed:
      - Versioning action didn't update `setup.py`.
  date: 2022-03-28 10:55:27
- bump: minor
  changes:
    changed:
      - Added `is_eitc_qualifying_child` variable to improve EITC child logic.
      - Split `is_in_school` into `is_in_k12_school` and `is_full_time_student`.
  date: 2022-03-28 11:34:53
- bump: minor
  changes:
    added:
      - Net income limits for SNAP BBCE (TANF) program.
      - Legislative references for SNAP income limits.
    removed:
      - 165% SNAP gross income limit for separate elderly and disabled households (unused).
  date: 2022-03-30 01:17:38
- bump: minor
  changes:
    added:
      - CDCC parameters for eligibility and metadata.
    fixed:
      - A bug where the CDCC would phase down too quickly.
  date: 2022-03-30 11:46:11
- bump: patch
  changes:
    added:
      - Parameter metadata for tax credits and payroll taxes.
  date: 2022-03-30 13:12:44
- bump: patch
  changes:
    added:
      - Added full-time college student variable.
  date: 2022-03-30 18:53:00
- bump: minor
  changes:
    added:
      - HUD adjusted income and dependent variables and logic.
  date: 2022-04-05 19:04:10
- bump: patch
  changes:
    fixed:
      - Point TANF parameter to state instead of region.
  date: 2022-04-06 10:35:14
- bump: minor
  changes:
    added:
      - More recent Social Security payroll tax cap parameter values.
      - Separate parameters for employer payroll taxes and self-employment taxes.
      - Parameter for self-employment net earnings disregard.
      - Unit tests and legislative references for payroll and self-employment tax variables.
    changed:
      - Reorganized payroll and self-employment tax parameters and variables.
      - Replaced large parameters with infinity and made number formatting consistent.
    removed:
      - Reform-only `social_security.add_taxable_earnings` parameter.
      - Unused `exact` variable.
      - Variable for `social_security_taxes` (moved logic to `refundable_child_tax_credit`).
  date: 2022-04-07 06:08:18
- bump: patch
  changes:
    fixed:
      - Refundable CTC formula works properly when phase-in rate increased (comments
        added).
  date: 2022-04-12 18:38:49
- bump: minor
  changes:
    added:
      - Capped non-refundable credits variable.
      - Shortened labels for tax variables.
  date: 2022-04-13 12:58:29
- bump: minor
  changes:
    added:
      - Microdata now handled entirely within OpenFisca-US.
  date: 2022-04-14 08:19:40
- bump: patch
  changes:
    added:
      - Legislative references for CDCC parameters.
    fixed:
      - CDCC uses maximum dependent parameter.
  date: 2022-04-15 14:23:11
- bump: patch
  changes:
    added:
      - Unit tests for age variables.
    fixed:
      - Tax unit head and spouse flag logic.
  date: 2022-04-15 18:10:27
- bump: minor
  changes:
    added:
      - American Community Survey input.
  date: 2022-04-19 10:22:36
- bump: patch
  changes:
    fixed:
      - Bug preventing the package from publishing on PyPI.
  date: 2022-04-19 13:04:12
- bump: minor
  changes:
    added:
      - Per-vehicle payment (California)
  date: 2022-04-19 15:52:56
- bump: minor
  changes:
    added:
      - SPM unit income decile.
      - SPM unit OECD equivalisation.
    fixed:
      - Basic income variable for adults and seniors.
  date: 2022-04-21 14:15:27
- bump: minor
  changes:
    added:
      - Basic income now included in SPM unit benefits.
  date: 2022-04-21 20:42:35
- bump: patch
  changes:
    added:
      - URL from which to download the latest CPS dataset (skipping generation)
  date: 2022-04-22 13:39:09
- bump: minor
  changes:
    added:
<<<<<<< HEAD
      - Massachusetts state income tax.
      - EITC documentation notebook.
  date: 2022-04-30 22:16:10
- bump: patch
  changes:
    added:
      - Notebook showing total net income and marginal tax rate charts for Massachusetts residents.
=======
    - Massachusetts state income tax.
    - EITC documentation notebook.
  date: 2022-04-30 22:16:10
- bump: minor
  changes:
    added:
    - Massachusetts SNAP parameters.
  date: 2022-05-01 14:45:31
>>>>>>> 4ff35eae
<|MERGE_RESOLUTION|>--- conflicted
+++ resolved
@@ -565,21 +565,15 @@
 - bump: minor
   changes:
     added:
-<<<<<<< HEAD
       - Massachusetts state income tax.
       - EITC documentation notebook.
   date: 2022-04-30 22:16:10
-- bump: patch
-  changes:
-    added:
-      - Notebook showing total net income and marginal tax rate charts for Massachusetts residents.
-=======
-    - Massachusetts state income tax.
-    - EITC documentation notebook.
-  date: 2022-04-30 22:16:10
-- bump: minor
-  changes:
-    added:
-    - Massachusetts SNAP parameters.
+- bump: minor
+  changes:
+    added:
+      - Massachusetts SNAP parameters.
   date: 2022-05-01 14:45:31
->>>>>>> 4ff35eae
+- bump: patch
+  changes:
+    added:
+      - Notebook showing total net income and marginal tax rate charts for Massachusetts residents.