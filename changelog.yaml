- changes:
    added:
    - First prototype version with a standard deduction variable.
  date: 2021-06-28 00:00:00
  version: 0.0.1
- bump: minor
  changes:
    added:
    - Prototype with some tax implementations.
  date: 2021-12-25 00:00:00
- bump: minor
  changes:
    added:
    - Tax variables, some benefit variables.
  date: 2021-12-25 00:00:01
- bump: minor
  changes:
    added:
    - Lifeline benefit.
  date: 2021-12-25 00:00:02
- bump: patch
  changes:
    added:
    - Automated tests.
  date: 2021-12-25 00:00:03
- bump: minor
  changes:
    added:
    - TANF eligibility, broken down into demographic and financial variables, with
      financial separated by current enrollment in program.
    - Demographic TANF eligibility per IL rules.
  date: 2021-12-26 00:00:00
- bump: minor
  changes:
    added:
    - Medicaid income thresholds for California.
  date: 2021-12-27 00:00:00
- bump: minor
  changes:
    added:
    - Alternative Minimum Tax (AMT) income and liability logic.
    - Development tools for auto-generating unit tests for Tax-Calculator functions.
  date: 2021-12-28 00:00:00
- bump: minor
  changes:
    added:
    - Gains Tax (capital gains treatment) logic and parameters.
  date: 2021-12-28 00:00:01
- bump: minor
  changes:
    added:
    - Minimum benefit logic for SNAP.
  date: 2021-12-28 00:00:02
- bump: minor
  changes:
    added:
    - Social Security taxation logic.
  date: 2021-12-28 00:00:03
- bump: minor
  changes:
    added:
    - Income-to-SMI (state median income) ratio.
  date: 2021-12-28 00:00:04
- bump: minor
  changes:
    added:
    - American Opportunity (tax) Credit.
    - Lifetime Learning (tax) Credit.
  date: 2021-12-30 00:00:00
- bump: minor
  changes:
    added:
    - Elderly and Disabled (tax) Credit.
  date: 2021-12-30 00:00:01
- bump: minor
  changes:
    added:
    - Formula for Medicaid person type, based on age and dependents.
    - Variable for whether a person meets their Medicaid income eligibility requirement.
  date: 2021-12-31 00:00:00
- bump: minor
  changes:
    added:
    - SNAP eligibility based on federal net and gross income limits.
    - Unit and integration tests for SNAP variables.
  date: 2022-01-03 00:00:00
- bump: minor
  changes:
    added:
    - Federal SNAP asset tests logic
  date: 2022-01-03 00:00:01
- bump: minor
  changes:
    added:
    - CCDF subsidy top-level logic
  date: 2022-01-03 00:00:02
- bump: minor
  changes:
    added:
    - Categorical eligibility for SNAP, including broad-based categorical eligibility
      via low-cost TANF programs that effectively extend SNAP's asset and income limits.
    changed:
    - Refactored SNAP code.
  date: 2022-01-04 00:00:00
- bump: patch
  changes:
    changed:
    - Use USDA elderly and disabled definitions in SNAP calculations.
  date: 2022-01-06 00:00:00
- bump: minor
  changes:
    added:
    - Total child care market rate.
  date: 2022-01-06 00:00:01
- bump: minor
  changes:
    added:
    - Update child care market rate to annual.
  date: 2022-01-06 00:00:02
- bump: patch
  changes:
    added:
    - Formulas for `childcare_hours_per_week` and `spm_unit_size`.
    - Unit tests and units for some variables.
    changed:
    - Reorganized variables.
  date: 2022-01-07 00:00:00
- bump: patch
  changes:
    changed:
    - Removes the `u` prefix from all variable label strings.
  date: 2022-01-08 00:00:00
- bump: patch
  changes:
    added:
    - Units to all tax variables.
    changed:
    - Adds one line between tests in yaml files.
    - Use consistent imports in variable Python files.
    removed:
    - C-TAM benefit variables in tax Python files.
    - Erroneous formula for `eic` variable.
  date: 2022-01-08 00:00:01
- bump: minor
  changes:
    added:
    - Formula for initial TANF eligibility.
    - 'Two new variables: `tanf_gross_earned_income` and `tanf_gross_unearned_income`.'
    - Variable & parameter for `initial_employment_deduction`.
    - Integration tests for TANF cash aid from TANF IL website.
    changed:
    - '`tanf_countable_income` now includes unearned income and earned income deduction.'
  date: 2022-01-09 00:00:00
- bump: patch
  changes:
    fixed:
    - Test runner failed to test string values.
  date: 2022-01-12 00:00:00
- bump: patch
  changes:
    added:
    - Metadata for SNAP eligibility parameters.
    fixed:
    - Parameter misname in SNAP formula.
  date: 2022-01-14 00:00:00
- bump: minor
  changes:
    added:
    - Add CCDF copay formula.
  date: 2022-01-14 00:00:01
- bump: minor
  changes:
    added:
    - Formula for SSI based on eligibility and amount if eligible.
  date: 2022-01-14 00:00:02
- bump: minor
  changes:
    fixed:
    - Update CCDF subsidy formula.
  date: 2022-01-15 00:00:00
- bump: patch
  changes:
    fixed:
    - Added links to version tag diffs in changelog.
  date: 2022-01-15 00:00:01
- bump: minor
  changes:
    added:
    - Logic for SNAP excess medical deduction and dependent care deduction.
    - Limit SNAP earned income deduction to earned income.
    - Jupyter Book documentation on SNAP.
    - Updated SNAP parameters.
    - 'Empty variables for calculating SNAP: `employment_income`, `self_employment_income`,
      `dividend_income`, `interest_income`, `childcare_expenses`, and `medical_out_of_pocket_expenses`.'
    changed:
    - Significant refactoring of SNAP code.
    - Use openfisca-tools for `add` and `aggr` functions, and pass lists of variables
      to these function.
    - Rename min/max SNAP benefit parameters and variables to use `allotment`.
  date: 2022-01-17 00:00:00
- bump: patch
  changes:
    changed:
    - Add metadata for variables and parameters used in SNAP calculations.
    - Renames two parameters involved in SNAP deductions from `threshold` to `disregard`.
  date: 2022-01-17 00:00:01
- bump: minor
  changes:
    added:
    - Child Tax Credit (including adult dependents) parameters, logic and tests.
  date: 2022-01-17 00:00:02
- bump: minor
  changes:
    added:
    - Categorical eligibility to school meal subsidies.
    - Documentation notebook on school meal subsidies.
    - Parameterized income sources for school meal subsidies.
    changed:
    - Count school meal subsidies by school enrollment rather than age.
    - Remove `spm_unit_` prefix from school meal variables.
  date: 2022-01-25 00:00:00
- bump: minor
  changes:
    added:
    - Child Tax Credit (and historical policy).
    - Non-refundable and refundable credit handling in tax logic.
    - Metadata for education credits and the EITC.
    fixed:
    - Bugs in head/spouse detection and nonrefundable credits.
  date: 2022-01-28 00:00:00
- bump: patch
  changes:
    added:
    - Metadata and variable aliases for key tax variables.
    - Employment, self-employment, interest and dividend income as inputs to tax logic.
  date: 2022-02-02 00:00:00
- bump: patch
  changes:
    added:
    - Added formula for TANF variable `continuous_tanf_eligibility`
    - Added integration test for continuous TANF eligibility to `integration.yaml`
  date: 2022-02-06 00:00:00
- bump: minor
  changes:
    added:
    - SNAP emergency allotments for California.
    - SNAP unearned income example in JupyterBook docs.
  date: 2022-02-06 00:00:01
- bump: minor
  changes:
    added:
    - California Clean Vehicle Rebate Project.
  date: 2022-02-07 00:00:00
- bump: minor
  changes:
    added:
    - Guaranteed income / cash assistance pilot income variable. This counts as unearned
      income for SNAP, uncounted for taxes and other benefits.
  date: 2022-02-07 00:00:01
- bump: patch
  changes:
    fixed:
    - EITC logic and parameters for non-3-child tax units.
  date: 2022-02-08 00:00:00
- bump: patch
  changes:
    added:
    - PolicyEngine metadata and notebook for Lifeline program.
    - Formula for `irs_gross_income`, which Lifeline uses to calculate income-based
      eligibility.
  date: 2022-02-08 00:00:01
- bump: patch
  changes:
    fixed:
    - Add Lifeline notebook to table of contents.
  date: 2022-02-08 00:00:02
- bump: minor
  changes:
    added:
    - Income limits for 5 Maryland Medicaid coverage groups.
  date: 2022-02-09 00:00:00
- bump: minor
  changes:
    added:
    - WIC program.
    fixed:
    - Include guaranteed income / cash assistance in market income.
  date: 2022-02-09 00:00:01
- bump: patch
  changes:
    fixed:
    - Change WIC display name from `WIC benefit value` to `WIC`.
  date: 2022-02-09 00:00:02
- bump: patch
  changes:
    fixed:
    - Specify WIC's unit as USD.
  date: 2022-02-09 00:00:03
- bump: patch
  changes:
    fixed:
    - Remove guaranteed income / cash assistance from benefits.
  date: 2022-02-09 00:00:04
- bump: patch
  changes:
    added:
    - Categorical breakdown metadata infrastructure from OpenFisca-Tools.
  date: 2022-02-10 00:00:00
- bump: patch
  changes:
    added:
    - Chained CPI-U (monthly and August-only) parameters.
    - Metadata for SNAP max allotment.
  date: 2022-02-13 00:00:00
- bump: patch
  changes:
    changed:
    - OpenFisca-Tools constraint widened to the current major version.
  date: 2022-02-16 00:00:00
- bump: minor
  changes:
    added:
    - Uprated tax parameters for federal income tax.
  date: 2022-02-21 00:00:00
- bump: minor
  changes:
    added:
    - Affordable Connectivity Program.
    changed:
    - Split school meal subsidies into free and reduced-price.
  date: 2022-02-21 00:00:01
- bump: minor
  changes:
    added:
    - Rural Tribal supplement for Lifeline.
    changed:
    - Restructure ACP and EBB Tribal amounts to work with PolicyEngine.
  date: 2022-02-21 00:00:02
- bump: patch
  changes:
    changed:
    - Edited labels for ACP and SNAP normal allotment.
  date: 2022-02-21 00:00:03
- bump: patch
  changes:
    fixed:
    - Subtract Lifeline from broadband cost before calculating ACP and EBB.
  date: 2022-02-27 00:00:00
- bump: patch
  changes:
    added:
    - Code coverage badge to README.md.
    - Reminder for pull requests to run `make format && make documentation`.
    - CPI-uprated values for WIC average payments.
    changed:
    - Child Tax Credit names renamed to `ctc`.
    - Child and Dependent Care Credit names renamed to `cdcc`.
    fixed:
    - EITC maximum age in 2021 changed from 125 to infinity.
  date: 2022-02-28 00:00:00
- bump: minor
  changes:
    added:
    - Supplemental Security Income for individuals.
    - Social Security input variables, counted as unearned income for several programs.
  date: 2022-03-04 00:00:00
- bump: patch
  changes:
    changed:
    - Adjust variable labels for consistency.
  date: 2022-03-04 00:00:01
- bump: minor
  changes:
    added:
    - SNAP aggregate benefits and participation.
  date: 2022-03-05 00:00:00
- bump: patch
  changes:
    changed:
    - Point `e02400` to `social_security` (for PolicyEngine).
  date: 2022-03-07 00:00:00
- bump: patch
  changes:
    added:
    - '`spm_unit_weight` variable.'
    fixed:
    - SNAP now uses the additional amounts where main rates are not available.
  date: 2022-03-07 00:00:01
- bump: patch
  changes:
    changed:
    - '`is_married` moved from person-level to family-level, with a formula added.'
  date: 2022-03-08 00:00:00
- bump: patch
  changes:
    changed:
    - IRS-published uprated income tax parameters for 2019-22.
  date: 2022-03-09 00:00:00
- bump: patch
  changes:
    added:
    - February 2022 chained CPI-U.
    changed:
    - Simplified WIC uprating.
  date: 2022-03-11 00:00:00
- bump: patch
  changes:
    fixed:
    - EITC uses the correct phase-in rate.
  date: 2022-03-13 00:00:00
- bump: patch
  changes:
    changed:
    - Tax folder re-organised to improve modularity.
    fixed:
    - A bug in AMT calculations.
  date: 2022-03-16 21:22:44
- bump: patch
  changes:
    fixed:
    - Push action on GitHub correctly publishes.
  date: 2022-03-16 20:29:58
- bump: patch
  changes:
    fixed:
    - Push action on GitHub correctly publishes.
  date: 2022-03-16 21:22:44
- bump: minor
  changes:
    changed:
    - Added multiple parameters for California's TANF system.
    - Refactored the TANF structure for easier implementation of other state TANF
      programs.
  date: 2022-03-27 18:49:02
- bump: patch
  changes:
    added:
    - Page on TANF to documentation.
  date: 2022-03-28 10:40:42
- bump: patch
  changes:
    fixed:
    - Versioning action didn't update `setup.py`.
  date: 2022-03-28 10:55:27
- bump: minor
  changes:
    changed:
    - Added `is_eitc_qualifying_child` variable to improve EITC child logic.
    - Split `is_in_school` into `is_in_k12_school` and `is_full_time_student`.
  date: 2022-03-28 11:34:53
- bump: minor
  changes:
    added:
    - Net income limits for SNAP BBCE (TANF) program.
    - Legislative references for SNAP income limits.
    removed:
    - 165% SNAP gross income limit for separate elderly and disabled households (unused).
  date: 2022-03-30 01:17:38
- bump: minor
  changes:
    added:
    - CDCC parameters for eligibility and metadata.
    fixed:
    - A bug where the CDCC would phase down too quickly.
  date: 2022-03-30 11:46:11
- bump: patch
  changes:
    added:
    - Parameter metadata for tax credits and payroll taxes.
  date: 2022-03-30 13:12:44
- bump: patch
  changes:
    added:
    - Added full-time college student variable.
  date: 2022-03-30 18:53:00
- bump: minor
  changes:
    added:
    - HUD adjusted income and dependent variables and logic.
  date: 2022-04-05 19:04:10
- bump: patch
  changes:
    fixed:
    - Point TANF parameter to state instead of region.
  date: 2022-04-06 10:35:14
- bump: minor
  changes:
    added:
    - More recent Social Security payroll tax cap parameter values.
    - Separate parameters for employer payroll taxes and self-employment taxes.
    - Parameter for self-employment net earnings disregard.
    - Unit tests and legislative references for payroll and self-employment tax variables.
    changed:
    - Reorganized payroll and self-employment tax parameters and variables.
    - Replaced large parameters with infinity and made number formatting consistent.
    removed:
    - Reform-only `social_security.add_taxable_earnings` parameter.
    - Unused `exact` variable.
    - Variable for `social_security_taxes` (moved logic to `refundable_child_tax_credit`).
  date: 2022-04-07 06:08:18
- bump: patch
  changes:
    fixed:
    - Refundable CTC formula works properly when phase-in rate increased (comments
      added).
  date: 2022-04-12 18:38:49
- bump: minor
  changes:
    added:
    - Capped non-refundable credits variable.
    - Shortened labels for tax variables.
  date: 2022-04-13 12:58:29
- bump: minor
  changes:
    added:
    - Microdata now handled entirely within OpenFisca-US.
  date: 2022-04-14 08:19:40
- bump: patch
  changes:
    added:
    - Legislative references for CDCC parameters.
    fixed:
    - CDCC uses maximum dependent parameter.
  date: 2022-04-15 14:23:11
- bump: patch
  changes:
    added:
    - Unit tests for age variables.
    fixed:
    - Tax unit head and spouse flag logic.
  date: 2022-04-15 18:10:27
- bump: minor
  changes:
    added:
    - American Community Survey input.
  date: 2022-04-19 10:22:36
- bump: patch
  changes:
    fixed:
    - Bug preventing the package from publishing on PyPI.
  date: 2022-04-19 13:04:12
- bump: minor
  changes:
    added:
    - Per-vehicle payment (California)
  date: 2022-04-19 15:52:56
- bump: minor
  changes:
    added:
    - SPM unit income decile.
    - SPM unit OECD equivalisation.
    fixed:
    - Basic income variable for adults and seniors.
  date: 2022-04-21 14:15:27
- bump: minor
  changes:
    added:
    - Basic income now included in SPM unit benefits.
  date: 2022-04-21 20:42:35
- bump: patch
  changes:
    added:
    - URL from which to download the latest CPS dataset (skipping generation)
  date: 2022-04-22 13:39:09
- bump: minor
  changes:
    added:
    - Massachusetts state income tax.
    - EITC documentation notebook.
  date: 2022-04-30 22:16:10
- bump: minor
  changes:
    added:
    - Empty variables for state and local sales tax, and local income tax.
    - Logic for the SALT deduction to choose the greater of state and local income
      tax or state and local sales tax.
    - Massachusetts SNAP parameters.
  date: 2022-05-01 14:45:31
- bump: patch
  changes:
    added:
    - Notebook showing total net income and marginal tax rate charts for Massachusetts
      residents.
  date: 2022-05-01 20:21:24
- bump: minor
  changes:
    added:
    - Formulas for xtot, num, blind_head, blind_spouse, age_head, and age_spouse.
    - Unit tests for some existing formulas.
    changed:
    - Classify single person with dependents as head of household, not single.
    - Split tax unit variables into their own files.
    - Rename `marital_status` and `mars` to `filing_status`.
  date: 2022-05-01 21:21:19
- bump: minor
  changes:
    added:
    - Script to generate integration tests from TAXSIM.
    - TAXSIM integration tests for the EITC.
  date: 2022-05-01 23:08:30
- bump: minor
  changes:
    changed:
    - Tied SALT deduction to state income tax.
    - Improved charts in Massachusetts notebook.
  date: 2022-05-02 05:24:28
- bump: patch
  changes:
    fixed:
    - Specify documentation colors without policyengine package.
  date: 2022-05-02 06:38:45
- bump: minor
  changes:
    added:
    - TAXSIM tests for taxable SS and UI.
  date: 2022-05-02 17:50:11
- bump: minor
  changes:
    added:
    - SNAP parameters by state from snapscreener.com.
  date: 2022-05-03 16:41:49
- bump: minor
  changes:
    added:
    - SSI notebook.
    - SSI example to MA notebook.
    - MA state tax exemptions for aged and blind people.
    - Unit tests for state tax exemptions.
  date: 2022-05-04 19:44:35
- bump: patch
  changes:
    changed:
    - CO SNAP BBCE net income limit set to true.
    - Cite official source for SNAP emergency allotment amount.
  date: 2022-05-05 06:07:31
- bump: minor
  changes:
    added:
    - Metadata and verbose variable names for IRS computation up to AGI.
  date: 2022-05-05 17:25:36
- bump: patch
  changes:
    fixed:
    - Bug causing the system to fail to load on Colab.
  date: 2022-05-05 21:54:08
- bump: minor
  changes:
    added:
    - TAXSIM integration tests for AGI.
    changed:
    - TAXSIM variables renamed to contain `taxsim_` prefix.
  date: 2022-05-08 19:55:20
- bump: minor
  changes:
    added:
    - Medicaid eligibility for 50 states.
  date: 2022-05-10 13:57:16
- bump: minor
  changes:
    added:
    - TANF from CPS data.
    - Female variable.
    - Variable for number of own children in household.
  date: 2022-05-10 17:57:30
- bump: minor
  changes:
    added:
    - List of fully implemented programs at the US and state level.
  date: 2022-05-11 14:17:28
- bump: patch
  changes:
    fixed:
    - Moved lingering state income tax deduction files into variables/gov.
  date: 2022-05-11 15:14:12
- bump: patch
  changes:
    changed:
    - Label state income tax consistently with federal.
  date: 2022-05-11 17:41:12
- bump: patch
  changes:
    fixed:
    - Remove bad import causing failure on some headless configurations.
  date: 2022-05-11 23:19:04
- bump: minor
  changes:
    added:
    - Estimated Medicaid benefit value.
    - Aged/blind/disabled asset and income limits.
  date: 2022-05-16 12:11:08
- bump: minor
  changes:
    changed:
    - Refactored (references, simplifications and reorganisation) AGI -> taxable income
      code.
  date: 2022-05-16 20:12:47
- bump: patch
  changes:
    fixed:
    - Corrected EITC phase-out start values for 2020 and 2021.
  date: 2022-05-17 22:49:48
- bump: minor
  changes:
    added:
    - WIC takeup and nutritional risk imputations.
  date: 2022-05-19 11:54:27
- bump: minor
  changes:
    added:
    - MaritalUnit entity.
    - Massachusetts state supplement.
  date: 2022-05-19 12:47:08
- bump: patch
  changes:
    added:
    - WIC by earnings example in docs.
    fixed:
    - Made WIC categorical eligibility person-level and more accurate.
    - Pointed TANF maximum benefit variable to the correct parameter.
    - Bug preventing tax_unit_childcare_expenses from being calculated.
    removed:
    - Extraneous variable documentation fields.
  date: 2022-05-24 15:20:46
- bump: minor
  changes:
    added:
    - CDCC integration tests.
    changed:
    - Re-implemented CDCC according to the U.S. code.
  date: 2022-05-26 14:10:48
- bump: minor
  changes:
    added:
    - EITC parameters for 2017 and 2018.
  date: 2022-05-28 06:59:45
- bump: patch
  changes:
    fixed:
    - A bug causing the CDCC to not cap at the two-child childcare max expenses.
  date: 2022-05-30 22:40:36
- bump: minor
  changes:
    added:
    - SSI deeming rules.
  date: 2022-05-31 17:31:13
- bump: patch
  changes:
    added:
    - New `tax_unit_ssi` variable.
    - Example of single parent with two disabled children in SSI documentation notebook.
    fixed:
    - Zeroed out `premium_tax_credit` in Massachusetts example notebook.
  date: 2022-06-01 04:50:12
- bump: patch
  changes:
    fixed:
    - Typo in SSI notebook.
  date: 2022-06-01 05:49:06
- bump: patch
  changes:
    added:
    - New `taxsim_tfica` variable for testing.
  date: 2022-06-02 03:24:39
- bump: minor
  changes:
    changed:
    - Apply consistent CTC young child formula to all years.
    - Move CTC variables into their own files and other minor refactoring.
    fixed:
    - Limit excess of Social Security taxes over EITC for refundable CTC to taxpayers
      with a minimum number of children.
  date: 2022-06-02 11:44:25
- bump: patch
  changes:
    fixed:
<<<<<<< HEAD
    - A bug causing UC- and SS-related MAGI to incorrectly overcount loss deductions.
=======
    - Fix EITC bug which applied the phase-out after, instead of before, the phase-in.
  date: 2022-06-02 16:51:48
>>>>>>> 71f746a5
<|MERGE_RESOLUTION|>--- conflicted
+++ resolved
@@ -773,9 +773,9 @@
 - bump: patch
   changes:
     fixed:
-<<<<<<< HEAD
-    - A bug causing UC- and SS-related MAGI to incorrectly overcount loss deductions.
-=======
     - Fix EITC bug which applied the phase-out after, instead of before, the phase-in.
   date: 2022-06-02 16:51:48
->>>>>>> 71f746a5
+- bump: patch
+  changes:
+    fixed:
+    - A bug causing UC- and SS-related MAGI to incorrectly overcount loss deductions.