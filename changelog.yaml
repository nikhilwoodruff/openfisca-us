--- conflicted
+++ resolved
@@ -652,10 +652,6 @@
   date: 2022-05-08 19:55:20
 - bump: minor
   changes:
-<<<<<<< HEAD
-    changed:
-    - Refactored (references, simplifications and reorganisation) AGI -> taxable income code.
-=======
     added:
     - Medicaid eligibility for 50 states.
   date: 2022-05-10 13:57:16
@@ -692,4 +688,7 @@
     - Estimated Medicaid benefit value.
     - Aged/blind/disabled asset and income limits.
   date: 2022-05-16 12:11:08
->>>>>>> 1d899351
+- bump: minor
+  changes:
+    changed:
+    - Refactored (references, simplifications and reorganisation) AGI -> taxable income code.