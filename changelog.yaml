- changes:
    added:
    - First prototype version with a standard deduction variable.
  date: 2021-06-28 00:00:00
  version: 0.0.1
- bump: minor
  changes:
    added:
    - Prototype with some tax implementations.
  date: 2021-12-25 00:00:00
- bump: minor
  changes:
    added:
    - Tax variables, some benefit variables.
  date: 2021-12-25 00:00:01
- bump: minor
  changes:
    added:
    - Lifeline benefit.
  date: 2021-12-25 00:00:02
- bump: patch
  changes:
    added:
    - Automated tests.
  date: 2021-12-25 00:00:03
- bump: minor
  changes:
    added:
    - TANF eligibility, broken down into demographic and financial variables, with
      financial separated by current enrollment in program.
    - Demographic TANF eligibility per IL rules.
  date: 2021-12-26 00:00:00
- bump: minor
  changes:
    added:
    - Medicaid income thresholds for California.
  date: 2021-12-27 00:00:00
- bump: minor
  changes:
    added:
    - Alternative Minimum Tax (AMT) income and liability logic.
    - Development tools for auto-generating unit tests for Tax-Calculator functions.
  date: 2021-12-28 00:00:00
- bump: minor
  changes:
    added:
    - Gains Tax (capital gains treatment) logic and parameters.
  date: 2021-12-28 00:00:01
- bump: minor
  changes:
    added:
    - Minimum benefit logic for SNAP.
  date: 2021-12-28 00:00:02
- bump: minor
  changes:
    added:
    - Social Security taxation logic.
  date: 2021-12-28 00:00:03
- bump: minor
  changes:
    added:
    - Income-to-SMI (state median income) ratio.
  date: 2021-12-28 00:00:04
- bump: minor
  changes:
    added:
    - American Opportunity (tax) Credit.
    - Lifetime Learning (tax) Credit.
  date: 2021-12-30 00:00:00
- bump: minor
  changes:
    added:
    - Elderly and Disabled (tax) Credit.
  date: 2021-12-30 00:00:01
- bump: minor
  changes:
    added:
    - Formula for Medicaid person type, based on age and dependents.
    - Variable for whether a person meets their Medicaid income eligibility requirement.
  date: 2021-12-31 00:00:00
- bump: minor
  changes:
    added:
    - SNAP eligibility based on federal net and gross income limits.
    - Unit and integration tests for SNAP variables.
  date: 2022-01-03 00:00:00
- bump: minor
  changes:
    added:
    - Federal SNAP asset tests logic
  date: 2022-01-03 00:00:01
- bump: minor
  changes:
    added:
    - CCDF subsidy top-level logic
  date: 2022-01-03 00:00:02
- bump: minor
  changes:
    added:
    - Categorical eligibility for SNAP, including broad-based categorical eligibility
      via low-cost TANF programs that effectively extend SNAP's asset and income limits.
    changed:
    - Refactored SNAP code.
  date: 2022-01-04 00:00:00
- bump: patch
  changes:
    changed:
    - Use USDA elderly and disabled definitions in SNAP calculations.
  date: 2022-01-06 00:00:00
- bump: minor
  changes:
    added:
    - Total child care market rate.
  date: 2022-01-06 00:00:01
- bump: minor
  changes:
    added:
    - Update child care market rate to annual.
  date: 2022-01-06 00:00:02
- bump: patch
  changes:
    added:
    - Formulas for `childcare_hours_per_week` and `spm_unit_size`.
    - Unit tests and units for some variables.
    changed:
    - Reorganized variables.
  date: 2022-01-07 00:00:00
- bump: patch
  changes:
    changed:
    - Removes the `u` prefix from all variable label strings.
  date: 2022-01-08 00:00:00
- bump: patch
  changes:
    added:
    - Units to all tax variables.
    changed:
    - Adds one line between tests in yaml files.
    - Use consistent imports in variable Python files.
    removed:
    - C-TAM benefit variables in tax Python files.
    - Erroneous formula for `eic` variable.
  date: 2022-01-08 00:00:01
- bump: minor
  changes:
    added:
    - Formula for initial TANF eligibility.
    - 'Two new variables: `tanf_gross_earned_income` and `tanf_gross_unearned_income`.'
    - Variable & parameter for `initial_employment_deduction`.
    - Integration tests for TANF cash aid from TANF IL website.
    changed:
    - '`tanf_countable_income` now includes unearned income and earned income deduction.'
  date: 2022-01-09 00:00:00
- bump: patch
  changes:
    fixed:
    - Test runner failed to test string values.
  date: 2022-01-12 00:00:00
- bump: patch
  changes:
    added:
    - Metadata for SNAP eligibility parameters.
    fixed:
    - Parameter misname in SNAP formula.
  date: 2022-01-14 00:00:00
- bump: minor
  changes:
    added:
    - Add CCDF copay formula.
  date: 2022-01-14 00:00:01
- bump: minor
  changes:
    added:
    - Formula for SSI based on eligibility and amount if eligible.
  date: 2022-01-14 00:00:02
- bump: minor
  changes:
    fixed:
    - Update CCDF subsidy formula.
  date: 2022-01-15 00:00:00
- bump: patch
  changes:
    fixed:
    - Added links to version tag diffs in changelog.
  date: 2022-01-15 00:00:01
- bump: minor
  changes:
    added:
    - Logic for SNAP excess medical deduction and dependent care deduction.
    - Limit SNAP earned income deduction to earned income.
    - Jupyter Book documentation on SNAP.
    - Updated SNAP parameters.
    - 'Empty variables for calculating SNAP: `employment_income`, `self_employment_income`,
      `dividend_income`, `interest_income`, `childcare_expenses`, and `medical_out_of_pocket_expenses`.'
    changed:
    - Significant refactoring of SNAP code.
    - Use openfisca-tools for `add` and `aggr` functions, and pass lists of variables
      to these function.
    - Rename min/max SNAP benefit parameters and variables to use `allotment`.
  date: 2022-01-17 00:00:00
- bump: patch
  changes:
    changed:
    - Add metadata for variables and parameters used in SNAP calculations.
    - Renames two parameters involved in SNAP deductions from `threshold` to `disregard`.
  date: 2022-01-17 00:00:01
- bump: minor
  changes:
    added:
    - Child Tax Credit (including adult dependents) parameters, logic and tests.
  date: 2022-01-17 00:00:02
- bump: minor
  changes:
    added:
    - Categorical eligibility to school meal subsidies.
    - Documentation notebook on school meal subsidies.
    - Parameterized income sources for school meal subsidies.
    changed:
    - Count school meal subsidies by school enrollment rather than age.
    - Remove `spm_unit_` prefix from school meal variables.
  date: 2022-01-25 00:00:00
- bump: minor
  changes:
    added:
    - Child Tax Credit (and historical policy).
    - Non-refundable and refundable credit handling in tax logic.
    - Metadata for education credits and the EITC.
    fixed:
    - Bugs in head/spouse detection and nonrefundable credits.
  date: 2022-01-28 00:00:00
- bump: patch
  changes:
    added:
    - Metadata and variable aliases for key tax variables.
    - Employment, self-employment, interest and dividend income as inputs to tax logic.
  date: 2022-02-02 00:00:00
- bump: patch
  changes:
    added:
    - Added formula for TANF variable `continuous_tanf_eligibility`
    - Added integration test for continuous TANF eligibility to `integration.yaml`
  date: 2022-02-06 00:00:00
- bump: minor
  changes:
    added:
    - SNAP emergency allotments for California.
    - SNAP unearned income example in JupyterBook docs.
  date: 2022-02-06 00:00:01
- bump: minor
  changes:
    added:
    - California Clean Vehicle Rebate Project.
  date: 2022-02-07 00:00:00
- bump: minor
  changes:
    added:
    - Guaranteed income / cash assistance pilot income variable. This counts as unearned
      income for SNAP, uncounted for taxes and other benefits.
  date: 2022-02-07 00:00:01
- bump: patch
  changes:
    fixed:
    - EITC logic and parameters for non-3-child tax units.
  date: 2022-02-08 00:00:00
- bump: patch
  changes:
    added:
    - PolicyEngine metadata and notebook for Lifeline program.
    - Formula for `irs_gross_income`, which Lifeline uses to calculate income-based
      eligibility.
  date: 2022-02-08 00:00:01
- bump: patch
  changes:
    fixed:
    - Add Lifeline notebook to table of contents.
  date: 2022-02-08 00:00:02
- bump: minor
  changes:
    added:
    - Income limits for 5 Maryland Medicaid coverage groups.
  date: 2022-02-09 00:00:00
- bump: minor
  changes:
    added:
    - WIC program.
    fixed:
    - Include guaranteed income / cash assistance in market income.
  date: 2022-02-09 00:00:01
- bump: patch
  changes:
    fixed:
    - Change WIC display name from `WIC benefit value` to `WIC`.
  date: 2022-02-09 00:00:02
- bump: patch
  changes:
    fixed:
    - Specify WIC's unit as USD.
  date: 2022-02-09 00:00:03
- bump: patch
  changes:
    fixed:
    - Remove guaranteed income / cash assistance from benefits.
  date: 2022-02-09 00:00:04
- bump: patch
  changes:
    added:
    - Categorical breakdown metadata infrastructure from OpenFisca-Tools.
  date: 2022-02-10 00:00:00
- bump: patch
  changes:
    added:
    - Chained CPI-U (monthly and August-only) parameters.
    - Metadata for SNAP max allotment.
  date: 2022-02-13 00:00:00
- bump: patch
  changes:
    changed:
    - OpenFisca-Tools constraint widened to the current major version.
  date: 2022-02-16 00:00:00
- bump: minor
  changes:
    added:
    - Uprated tax parameters for federal income tax.
  date: 2022-02-21 00:00:00
- bump: minor
  changes:
    added:
    - Affordable Connectivity Program.
    changed:
    - Split school meal subsidies into free and reduced-price.
  date: 2022-02-21 00:00:01
- bump: minor
  changes:
    added:
    - Rural Tribal supplement for Lifeline.
    changed:
    - Restructure ACP and EBB Tribal amounts to work with PolicyEngine.
  date: 2022-02-21 00:00:02
- bump: patch
  changes:
    changed:
    - Edited labels for ACP and SNAP normal allotment.
  date: 2022-02-21 00:00:03
- bump: patch
  changes:
    fixed:
    - Subtract Lifeline from broadband cost before calculating ACP and EBB.
  date: 2022-02-27 00:00:00
- bump: patch
  changes:
    added:
    - Code coverage badge to README.md.
    - Reminder for pull requests to run `make format && make documentation`.
    - CPI-uprated values for WIC average payments.
    changed:
    - Child Tax Credit names renamed to `ctc`.
    - Child and Dependent Care Credit names renamed to `cdcc`.
    fixed:
    - EITC maximum age in 2021 changed from 125 to infinity.
  date: 2022-02-28 00:00:00
- bump: minor
  changes:
    added:
    - Supplemental Security Income for individuals.
    - Social Security input variables, counted as unearned income for several programs.
  date: 2022-03-04 00:00:00
- bump: patch
  changes:
    changed:
    - Adjust variable labels for consistency.
  date: 2022-03-04 00:00:01
- bump: minor
  changes:
    added:
    - SNAP aggregate benefits and participation.
  date: 2022-03-05 00:00:00
- bump: patch
  changes:
    changed:
    - Point `e02400` to `social_security` (for PolicyEngine).
  date: 2022-03-07 00:00:00
- bump: patch
  changes:
    added:
    - '`spm_unit_weight` variable.'
    fixed:
    - SNAP now uses the additional amounts where main rates are not available.
  date: 2022-03-07 00:00:01
- bump: patch
  changes:
    changed:
    - '`is_married` moved from person-level to family-level, with a formula added.'
  date: 2022-03-08 00:00:00
- bump: patch
  changes:
    changed:
    - IRS-published uprated income tax parameters for 2019-22.
  date: 2022-03-09 00:00:00
- bump: patch
  changes:
    added:
    - February 2022 chained CPI-U.
    changed:
    - Simplified WIC uprating.
  date: 2022-03-11 00:00:00
- bump: patch
  changes:
    fixed:
    - EITC uses the correct phase-in rate.
  date: 2022-03-13 00:00:00
- bump: patch
  changes:
    changed:
    - Tax folder re-organised to improve modularity.
    fixed:
    - A bug in AMT calculations.
  date: 2022-03-16 21:22:44
- bump: patch
  changes:
    fixed:
    - Push action on GitHub correctly publishes.
  date: 2022-03-16 20:29:58
- bump: patch
  changes:
    fixed:
    - Push action on GitHub correctly publishes.
  date: 2022-03-16 21:22:44
- bump: minor
  changes:
    changed:
    - Added multiple parameters for California's TANF system.
    - Refactored the TANF structure for easier implementation of other state TANF
      programs.
  date: 2022-03-27 18:49:02
- bump: patch
  changes:
    added:
    - Page on TANF to documentation.
  date: 2022-03-28 10:40:42
- bump: patch
  changes:
    fixed:
    - Versioning action didn't update `setup.py`.
  date: 2022-03-28 10:55:27
- bump: minor
  changes:
    changed:
    - Added `is_eitc_qualifying_child` variable to improve EITC child logic.
    - Split `is_in_school` into `is_in_k12_school` and `is_full_time_student`.
  date: 2022-03-28 11:34:53
- bump: minor
  changes:
    added:
    - Net income limits for SNAP BBCE (TANF) program.
    - Legislative references for SNAP income limits.
    removed:
    - 165% SNAP gross income limit for separate elderly and disabled households (unused).
  date: 2022-03-30 01:17:38
- bump: minor
  changes:
    added:
    - CDCC parameters for eligibility and metadata.
    fixed:
    - A bug where the CDCC would phase down too quickly.
  date: 2022-03-30 11:46:11
- bump: patch
  changes:
    added:
    - Parameter metadata for tax credits and payroll taxes.
  date: 2022-03-30 13:12:44
- bump: patch
  changes:
    added:
    - Added full-time college student variable.
  date: 2022-03-30 18:53:00
- bump: minor
  changes:
    added:
    - HUD adjusted income and dependent variables and logic.
  date: 2022-04-05 19:04:10
- bump: patch
  changes:
    fixed:
    - Point TANF parameter to state instead of region.
  date: 2022-04-06 10:35:14
- bump: minor
  changes:
    added:
    - More recent Social Security payroll tax cap parameter values.
    - Separate parameters for employer payroll taxes and self-employment taxes.
    - Parameter for self-employment net earnings disregard.
    - Unit tests and legislative references for payroll and self-employment tax variables.
    changed:
    - Reorganized payroll and self-employment tax parameters and variables.
    - Replaced large parameters with infinity and made number formatting consistent.
    removed:
    - Reform-only `social_security.add_taxable_earnings` parameter.
    - Unused `exact` variable.
    - Variable for `social_security_taxes` (moved logic to `refundable_child_tax_credit`).
  date: 2022-04-07 06:08:18
- bump: patch
  changes:
    fixed:
    - Refundable CTC formula works properly when phase-in rate increased (comments
      added).
  date: 2022-04-12 18:38:49
- bump: minor
  changes:
    added:
    - Capped non-refundable credits variable.
    - Shortened labels for tax variables.
  date: 2022-04-13 12:58:29
- bump: minor
  changes:
    added:
    - Microdata now handled entirely within OpenFisca-US.
  date: 2022-04-14 08:19:40
- bump: patch
  changes:
    added:
    - Legislative references for CDCC parameters.
    fixed:
    - CDCC uses maximum dependent parameter.
  date: 2022-04-15 14:23:11
- bump: patch
  changes:
    added:
    - Unit tests for age variables.
    fixed:
    - Tax unit head and spouse flag logic.
  date: 2022-04-15 18:10:27
- bump: minor
  changes:
    added:
    - American Community Survey input.
  date: 2022-04-19 10:22:36
- bump: patch
  changes:
    fixed:
    - Bug preventing the package from publishing on PyPI.
  date: 2022-04-19 13:04:12
- bump: minor
  changes:
    added:
    - Per-vehicle payment (California)
  date: 2022-04-19 15:52:56
- bump: minor
  changes:
    added:
    - SPM unit income decile.
    - SPM unit OECD equivalisation.
    fixed:
    - Basic income variable for adults and seniors.
  date: 2022-04-21 14:15:27
- bump: minor
  changes:
    added:
    - Basic income now included in SPM unit benefits.
  date: 2022-04-21 20:42:35
- bump: patch
  changes:
    added:
    - URL from which to download the latest CPS dataset (skipping generation)
  date: 2022-04-22 13:39:09
- bump: minor
  changes:
    added:
    - Massachusetts state income tax.
    - EITC documentation notebook.
  date: 2022-04-30 22:16:10
- bump: minor
  changes:
    added:
    - Empty variables for state and local sales tax, and local income tax.
    - Logic for the SALT deduction to choose the greater of state and local income
      tax or state and local sales tax.
    - Massachusetts SNAP parameters.
  date: 2022-05-01 14:45:31
- bump: patch
  changes:
    added:
    - Notebook showing total net income and marginal tax rate charts for Massachusetts
      residents.
  date: 2022-05-01 20:21:24
- bump: minor
  changes:
    added:
    - Formulas for xtot, num, blind_head, blind_spouse, age_head, and age_spouse.
    - Unit tests for some existing formulas.
    changed:
    - Classify single person with dependents as head of household, not single.
    - Split tax unit variables into their own files.
    - Rename `marital_status` and `mars` to `filing_status`.
  date: 2022-05-01 21:21:19
- bump: minor
  changes:
    added:
    - Script to generate integration tests from TAXSIM.
    - TAXSIM integration tests for the EITC.
  date: 2022-05-01 23:08:30
- bump: minor
  changes:
    changed:
    - Tied SALT deduction to state income tax.
    - Improved charts in Massachusetts notebook.
  date: 2022-05-02 05:24:28
- bump: patch
  changes:
    fixed:
    - Specify documentation colors without policyengine package.
  date: 2022-05-02 06:38:45
- bump: minor
  changes:
    added:
    - TAXSIM tests for taxable SS and UI.
  date: 2022-05-02 17:50:11
- bump: minor
  changes:
    added:
    - SNAP parameters by state from snapscreener.com.
  date: 2022-05-03 16:41:49
- bump: minor
  changes:
    added:
    - SSI notebook.
    - SSI example to MA notebook.
    - MA state tax exemptions for aged and blind people.
    - Unit tests for state tax exemptions.
  date: 2022-05-04 19:44:35
- bump: patch
  changes:
    changed:
    - CO SNAP BBCE net income limit set to true.
    - Cite official source for SNAP emergency allotment amount.
  date: 2022-05-05 06:07:31
- bump: minor
  changes:
    added:
    - Metadata and verbose variable names for IRS computation up to AGI.
  date: 2022-05-05 17:25:36
- bump: patch
  changes:
    fixed:
    - Bug causing the system to fail to load on Colab.
  date: 2022-05-05 21:54:08
- bump: minor
  changes:
    added:
    - TAXSIM integration tests for AGI.
    changed:
    - TAXSIM variables renamed to contain `taxsim_` prefix.
  date: 2022-05-08 19:55:20
- bump: minor
  changes:
    added:
    - Medicaid eligibility for 50 states.
  date: 2022-05-10 13:57:16
- bump: minor
  changes:
    added:
    - TANF from CPS data.
    - Female variable.
    - Variable for number of own children in household.
  date: 2022-05-10 17:57:30
- bump: minor
  changes:
    added:
    - List of fully implemented programs at the US and state level.
  date: 2022-05-11 14:17:28
- bump: patch
  changes:
    fixed:
    - Moved lingering state income tax deduction files into variables/gov.
  date: 2022-05-11 15:14:12
- bump: patch
  changes:
    changed:
    - Label state income tax consistently with federal.
  date: 2022-05-11 17:41:12
- bump: patch
  changes:
    fixed:
    - Remove bad import causing failure on some headless configurations.
  date: 2022-05-11 23:19:04
- bump: minor
  changes:
    added:
    - Estimated Medicaid benefit value.
    - Aged/blind/disabled asset and income limits.
  date: 2022-05-16 12:11:08
- bump: minor
  changes:
    changed:
    - Refactored (references, simplifications and reorganisation) AGI -> taxable income
      code.
  date: 2022-05-16 20:12:47
- bump: patch
  changes:
    fixed:
    - Corrected EITC phase-out start values for 2020 and 2021.
  date: 2022-05-17 22:49:48
- bump: minor
  changes:
    added:
    - WIC takeup and nutritional risk imputations.
  date: 2022-05-19 11:54:27
- bump: minor
  changes:
    added:
    - MaritalUnit entity.
    - Massachusetts state supplement.
  date: 2022-05-19 12:47:08
- bump: patch
  changes:
    added:
    - WIC by earnings example in docs.
    fixed:
    - Made WIC categorical eligibility person-level and more accurate.
    - Pointed TANF maximum benefit variable to the correct parameter.
    - Bug preventing tax_unit_childcare_expenses from being calculated.
    removed:
    - Extraneous variable documentation fields.
  date: 2022-05-24 15:20:46
- bump: minor
  changes:
    added:
    - CDCC integration tests.
    changed:
    - Re-implemented CDCC according to the U.S. code.
  date: 2022-05-26 14:10:48
- bump: minor
  changes:
    added:
    - EITC parameters for 2017 and 2018.
  date: 2022-05-28 06:59:45
- bump: patch
  changes:
    fixed:
    - A bug causing the CDCC to not cap at the two-child childcare max expenses.
  date: 2022-05-30 22:40:36
- bump: minor
  changes:
    added:
    - SSI deeming rules.
  date: 2022-05-31 17:31:13
- bump: patch
  changes:
    added:
    - New `tax_unit_ssi` variable.
    - Example of single parent with two disabled children in SSI documentation notebook.
    fixed:
    - Zeroed out `premium_tax_credit` in Massachusetts example notebook.
  date: 2022-06-01 04:50:12
- bump: patch
  changes:
<<<<<<< HEAD
    added:
    - New `taxsim_tfica` variable for testing.
=======
    fixed:
    - Typo in SSI notebook.
  date: 2022-06-01 05:49:06
>>>>>>> a24db293
<|MERGE_RESOLUTION|>--- conflicted
+++ resolved
@@ -753,11 +753,10 @@
   date: 2022-06-01 04:50:12
 - bump: patch
   changes:
-<<<<<<< HEAD
-    added:
-    - New `taxsim_tfica` variable for testing.
-=======
     fixed:
     - Typo in SSI notebook.
   date: 2022-06-01 05:49:06
->>>>>>> a24db293
+- bump: patch
+  changes:
+    added:
+    - New `taxsim_tfica` variable for testing.