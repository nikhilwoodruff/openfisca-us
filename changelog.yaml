--- conflicted
+++ resolved
@@ -646,11 +646,11 @@
 - bump: minor
   changes:
     added:
-<<<<<<< HEAD
-    - Medicaid eligibility for 50 states.
-=======
     - TAXSIM integration tests for AGI.
     changed:
     - TAXSIM variables renamed to contain `taxsim_` prefix.
   date: 2022-05-08 19:55:20
->>>>>>> f56ae5e6
+- bump: minor
+  changes:
+    added:
+    - Medicaid eligibility for 50 states.