- changes:
    added:
    - First prototype version with a standard deduction variable.
  date: 2021-06-28 00:00:00
  version: 0.0.1
- bump: minor
  changes:
    added:
    - Prototype with some tax implementations.
  date: 2021-12-25 00:00:00
- bump: minor
  changes:
    added:
    - Tax variables, some benefit variables.
  date: 2021-12-25 00:00:01
- bump: minor
  changes:
    added:
    - Lifeline benefit.
  date: 2021-12-25 00:00:02
- bump: patch
  changes:
    added:
    - Automated tests.
  date: 2021-12-25 00:00:03
- bump: minor
  changes:
    added:
    - TANF eligibility, broken down into demographic and financial variables, with
      financial separated by current enrollment in program.
    - Demographic TANF eligibility per IL rules.
  date: 2021-12-26 00:00:00
- bump: minor
  changes:
    added:
    - Medicaid income thresholds for California.
  date: 2021-12-27 00:00:00
- bump: minor
  changes:
    added:
    - Alternative Minimum Tax (AMT) income and liability logic.
    - Development tools for auto-generating unit tests for Tax-Calculator functions.
  date: 2021-12-28 00:00:00
- bump: minor
  changes:
    added:
    - Gains Tax (capital gains treatment) logic and parameters.
  date: 2021-12-28 00:00:01
- bump: minor
  changes:
    added:
    - Minimum benefit logic for SNAP.
  date: 2021-12-28 00:00:02
- bump: minor
  changes:
    added:
    - Social Security taxation logic.
  date: 2021-12-28 00:00:03
- bump: minor
  changes:
    added:
    - Income-to-SMI (state median income) ratio.
  date: 2021-12-28 00:00:04
- bump: minor
  changes:
    added:
    - American Opportunity (tax) Credit.
    - Lifetime Learning (tax) Credit.
  date: 2021-12-30 00:00:00
- bump: minor
  changes:
    added:
    - Elderly and Disabled (tax) Credit.
  date: 2021-12-30 00:00:01
- bump: minor
  changes:
    added:
    - Formula for Medicaid person type, based on age and dependents.
    - Variable for whether a person meets their Medicaid income eligibility requirement.
  date: 2021-12-31 00:00:00
- bump: minor
  changes:
    added:
    - SNAP eligibility based on federal net and gross income limits.
    - Unit and integration tests for SNAP variables.
  date: 2022-01-03 00:00:00
- bump: minor
  changes:
    added:
    - Federal SNAP asset tests logic
  date: 2022-01-03 00:00:01
- bump: minor
  changes:
    added:
    - CCDF subsidy top-level logic
  date: 2022-01-03 00:00:02
- bump: minor
  changes:
    added:
    - Categorical eligibility for SNAP, including broad-based categorical eligibility
      via low-cost TANF programs that effectively extend SNAP's asset and income limits.
    changed:
    - Refactored SNAP code.
  date: 2022-01-04 00:00:00
- bump: patch
  changes:
    changed:
    - Use USDA elderly and disabled definitions in SNAP calculations.
  date: 2022-01-06 00:00:00
- bump: minor
  changes:
    added:
    - Total child care market rate.
  date: 2022-01-06 00:00:01
- bump: minor
  changes:
    added:
    - Update child care market rate to annual.
  date: 2022-01-06 00:00:02
- bump: patch
  changes:
    added:
    - Formulas for `childcare_hours_per_week` and `spm_unit_size`.
    - Unit tests and units for some variables.
    changed:
    - Reorganized variables.
  date: 2022-01-07 00:00:00
- bump: patch
  changes:
    changed:
    - Removes the `u` prefix from all variable label strings.
  date: 2022-01-08 00:00:00
- bump: patch
  changes:
    added:
    - Units to all tax variables.
    changed:
    - Adds one line between tests in yaml files.
    - Use consistent imports in variable Python files.
    removed:
    - C-TAM benefit variables in tax Python files.
    - Erroneous formula for `eic` variable.
  date: 2022-01-08 00:00:01
- bump: minor
  changes:
    added:
    - Formula for initial TANF eligibility.
    - 'Two new variables: `tanf_gross_earned_income` and `tanf_gross_unearned_income`.'
    - Variable & parameter for `initial_employment_deduction`.
    - Integration tests for TANF cash aid from TANF IL website.
    changed:
    - '`tanf_countable_income` now includes unearned income and earned income deduction.'
  date: 2022-01-09 00:00:00
- bump: patch
  changes:
    fixed:
    - Test runner failed to test string values.
  date: 2022-01-12 00:00:00
- bump: patch
  changes:
    added:
    - Metadata for SNAP eligibility parameters.
    fixed:
    - Parameter misname in SNAP formula.
  date: 2022-01-14 00:00:00
- bump: minor
  changes:
    added:
    - Add CCDF copay formula.
  date: 2022-01-14 00:00:01
- bump: minor
  changes:
    added:
    - Formula for SSI based on eligibility and amount if eligible.
  date: 2022-01-14 00:00:02
- bump: minor
  changes:
    fixed:
    - Update CCDF subsidy formula.
  date: 2022-01-15 00:00:00
- bump: patch
  changes:
    fixed:
    - Added links to version tag diffs in changelog.
  date: 2022-01-15 00:00:01
- bump: minor
  changes:
    added:
    - Logic for SNAP excess medical deduction and dependent care deduction.
    - Limit SNAP earned income deduction to earned income.
    - Jupyter Book documentation on SNAP.
    - Updated SNAP parameters.
    - 'Empty variables for calculating SNAP: `employment_income`, `self_employment_income`,
      `dividend_income`, `interest_income`, `childcare_expenses`, and `medical_out_of_pocket_expenses`.'
    changed:
    - Significant refactoring of SNAP code.
    - Use openfisca-tools for `add` and `aggr` functions, and pass lists of variables
      to these function.
    - Rename min/max SNAP benefit parameters and variables to use `allotment`.
  date: 2022-01-17 00:00:00
- bump: patch
  changes:
    changed:
    - Add metadata for variables and parameters used in SNAP calculations.
    - Renames two parameters involved in SNAP deductions from `threshold` to `disregard`.
  date: 2022-01-17 00:00:01
- bump: minor
  changes:
    added:
    - Child Tax Credit (including adult dependents) parameters, logic and tests.
  date: 2022-01-17 00:00:02
- bump: minor
  changes:
    added:
    - Categorical eligibility to school meal subsidies.
    - Documentation notebook on school meal subsidies.
    - Parameterized income sources for school meal subsidies.
    changed:
    - Count school meal subsidies by school enrollment rather than age.
    - Remove `spm_unit_` prefix from school meal variables.
  date: 2022-01-25 00:00:00
- bump: minor
  changes:
    added:
    - Child Tax Credit (and historical policy).
    - Non-refundable and refundable credit handling in tax logic.
    - Metadata for education credits and the EITC.
    fixed:
    - Bugs in head/spouse detection and nonrefundable credits.
  date: 2022-01-28 00:00:00
- bump: patch
  changes:
    added:
    - Metadata and variable aliases for key tax variables.
    - Employment, self-employment, interest and dividend income as inputs to tax logic.
  date: 2022-02-02 00:00:00
- bump: patch
  changes:
    added:
    - Added formula for TANF variable `continuous_tanf_eligibility`
    - Added integration test for continuous TANF eligibility to `integration.yaml`
  date: 2022-02-06 00:00:00
- bump: minor
  changes:
    added:
    - SNAP emergency allotments for California.
    - SNAP unearned income example in JupyterBook docs.
  date: 2022-02-06 00:00:01
- bump: minor
  changes:
    added:
    - California Clean Vehicle Rebate Project.
  date: 2022-02-07 00:00:00
- bump: minor
  changes:
    added:
    - Guaranteed income / cash assistance pilot income variable. This counts as unearned
      income for SNAP, uncounted for taxes and other benefits.
  date: 2022-02-07 00:00:01
- bump: patch
  changes:
    fixed:
    - EITC logic and parameters for non-3-child tax units.
  date: 2022-02-08 00:00:00
- bump: patch
  changes:
    added:
    - PolicyEngine metadata and notebook for Lifeline program.
    - Formula for `irs_gross_income`, which Lifeline uses to calculate income-based
      eligibility.
  date: 2022-02-08 00:00:01
- bump: patch
  changes:
    fixed:
    - Add Lifeline notebook to table of contents.
  date: 2022-02-08 00:00:02
- bump: minor
  changes:
    added:
    - Income limits for 5 Maryland Medicaid coverage groups.
  date: 2022-02-09 00:00:00
- bump: minor
  changes:
    added:
    - WIC program.
    fixed:
    - Include guaranteed income / cash assistance in market income.
  date: 2022-02-09 00:00:01
- bump: patch
  changes:
    fixed:
    - Change WIC display name from `WIC benefit value` to `WIC`.
  date: 2022-02-09 00:00:02
- bump: patch
  changes:
    fixed:
    - Specify WIC's unit as USD.
  date: 2022-02-09 00:00:03
- bump: patch
  changes:
    fixed:
    - Remove guaranteed income / cash assistance from benefits.
  date: 2022-02-09 00:00:04
- bump: patch
  changes:
    added:
    - Categorical breakdown metadata infrastructure from OpenFisca-Tools.
  date: 2022-02-10 00:00:00
- bump: patch
  changes:
    added:
    - Chained CPI-U (monthly and August-only) parameters.
    - Metadata for SNAP max allotment.
  date: 2022-02-13 00:00:00
- bump: patch
  changes:
    changed:
    - OpenFisca-Tools constraint widened to the current major version.
  date: 2022-02-16 00:00:00
- bump: minor
  changes:
    added:
    - Uprated tax parameters for federal income tax.
  date: 2022-02-21 00:00:00
- bump: minor
  changes:
    added:
    - Affordable Connectivity Program.
    changed:
    - Split school meal subsidies into free and reduced-price.
  date: 2022-02-21 00:00:01
- bump: minor
  changes:
    added:
    - Rural Tribal supplement for Lifeline.
    changed:
    - Restructure ACP and EBB Tribal amounts to work with PolicyEngine.
  date: 2022-02-21 00:00:02
- bump: patch
  changes:
    changed:
    - Edited labels for ACP and SNAP normal allotment.
  date: 2022-02-21 00:00:03
- bump: patch
  changes:
    fixed:
    - Subtract Lifeline from broadband cost before calculating ACP and EBB.
  date: 2022-02-27 00:00:00
- bump: patch
  changes:
    added:
    - Code coverage badge to README.md.
    - Reminder for pull requests to run `make format && make documentation`.
    - CPI-uprated values for WIC average payments.
    changed:
    - Child Tax Credit names renamed to `ctc`.
    - Child and Dependent Care Credit names renamed to `cdcc`.
    fixed:
    - EITC maximum age in 2021 changed from 125 to infinity.
  date: 2022-02-28 00:00:00
- bump: minor
  changes:
    added:
    - Supplemental Security Income for individuals.
    - Social Security input variables, counted as unearned income for several programs.
  date: 2022-03-04 00:00:00
- bump: patch
  changes:
    changed:
    - Adjust variable labels for consistency.
  date: 2022-03-04 00:00:01
- bump: minor
  changes:
    added:
    - SNAP aggregate benefits and participation.
  date: 2022-03-05 00:00:00
- bump: patch
  changes:
    changed:
    - Point `e02400` to `social_security` (for PolicyEngine).
  date: 2022-03-07 00:00:00
- bump: patch
  changes:
    added:
    - '`spm_unit_weight` variable.'
    fixed:
    - SNAP now uses the additional amounts where main rates are not available.
  date: 2022-03-07 00:00:01
- bump: patch
  changes:
    changed:
    - '`is_married` moved from person-level to family-level, with a formula added.'
  date: 2022-03-08 00:00:00
- bump: patch
  changes:
    changed:
    - IRS-published uprated income tax parameters for 2019-22.
  date: 2022-03-09 00:00:00
- bump: patch
  changes:
    added:
    - February 2022 chained CPI-U.
    changed:
    - Simplified WIC uprating.
  date: 2022-03-11 00:00:00
- bump: patch
  changes:
    fixed:
    - EITC uses the correct phase-in rate.
  date: 2022-03-13 00:00:00
- bump: patch
  changes:
    changed:
    - Tax folder re-organised to improve modularity.
    fixed:
    - A bug in AMT calculations.
  date: 2022-03-16 21:22:44
- bump: patch
  changes:
    fixed:
    - Push action on GitHub correctly publishes.
  date: 2022-03-16 20:29:58
- bump: patch
  changes:
    fixed:
    - Push action on GitHub correctly publishes.
  date: 2022-03-16 21:22:44
- bump: minor
  changes:
    changed:
    - Added multiple parameters for California's TANF system.
    - Refactored the TANF structure for easier implementation of other state TANF
      programs.
  date: 2022-03-27 18:49:02
- bump: patch
  changes:
    added:
    - Page on TANF to documentation.
  date: 2022-03-28 10:40:42
- bump: patch
  changes:
    fixed:
    - Versioning action didn't update `setup.py`.
  date: 2022-03-28 10:55:27
- bump: minor
  changes:
    changed:
    - Added `is_eitc_qualifying_child` variable to improve EITC child logic.
    - Split `is_in_school` into `is_in_k12_school` and `is_full_time_student`.
  date: 2022-03-28 11:34:53
- bump: minor
  changes:
    added:
    - Net income limits for SNAP BBCE (TANF) program.
    - Legislative references for SNAP income limits.
    removed:
    - 165% SNAP gross income limit for separate elderly and disabled households (unused).
  date: 2022-03-30 01:17:38
- bump: minor
  changes:
    added:
    - CDCC parameters for eligibility and metadata.
    fixed:
    - A bug where the CDCC would phase down too quickly.
  date: 2022-03-30 11:46:11
- bump: patch
  changes:
    added:
    - Parameter metadata for tax credits and payroll taxes.
  date: 2022-03-30 13:12:44
- bump: patch
  changes:
    added:
    - Added full-time college student variable.
  date: 2022-03-30 18:53:00
- bump: minor
  changes:
    added:
    - HUD adjusted income and dependent variables and logic.
  date: 2022-04-05 19:04:10
- bump: patch
  changes:
    fixed:
    - Point TANF parameter to state instead of region.
  date: 2022-04-06 10:35:14
- bump: minor
  changes:
    added:
    - More recent Social Security payroll tax cap parameter values.
    - Separate parameters for employer payroll taxes and self-employment taxes.
    - Parameter for self-employment net earnings disregard.
    - Unit tests and legislative references for payroll and self-employment tax variables.
    changed:
    - Reorganized payroll and self-employment tax parameters and variables.
    - Replaced large parameters with infinity and made number formatting consistent.
    removed:
    - Reform-only `social_security.add_taxable_earnings` parameter.
    - Unused `exact` variable.
    - Variable for `social_security_taxes` (moved logic to `refundable_child_tax_credit`).
  date: 2022-04-07 06:08:18
- bump: patch
  changes:
    fixed:
    - Refundable CTC formula works properly when phase-in rate increased (comments
      added).
  date: 2022-04-12 18:38:49
- bump: minor
  changes:
    added:
    - Capped non-refundable credits variable.
    - Shortened labels for tax variables.
  date: 2022-04-13 12:58:29
- bump: minor
  changes:
    added:
    - Microdata now handled entirely within OpenFisca-US.
  date: 2022-04-14 08:19:40
- bump: patch
  changes:
    added:
    - Legislative references for CDCC parameters.
    fixed:
    - CDCC uses maximum dependent parameter.
  date: 2022-04-15 14:23:11
- bump: patch
  changes:
    added:
    - Unit tests for age variables.
    fixed:
    - Tax unit head and spouse flag logic.
  date: 2022-04-15 18:10:27
- bump: minor
  changes:
    added:
    - American Community Survey input.
  date: 2022-04-19 10:22:36
- bump: patch
  changes:
    fixed:
    - Bug preventing the package from publishing on PyPI.
  date: 2022-04-19 13:04:12
- bump: minor
  changes:
    added:
    - Per-vehicle payment (California)
  date: 2022-04-19 15:52:56
- bump: minor
  changes:
    added:
    - SPM unit income decile.
    - SPM unit OECD equivalisation.
    fixed:
    - Basic income variable for adults and seniors.
  date: 2022-04-21 14:15:27
- bump: minor
  changes:
    added:
    - Basic income now included in SPM unit benefits.
  date: 2022-04-21 20:42:35
- bump: patch
  changes:
    added:
    - URL from which to download the latest CPS dataset (skipping generation)
  date: 2022-04-22 13:39:09
- bump: minor
  changes:
    added:
<<<<<<< HEAD
    - Created Jupyter Notebook for TANF.
    changed:
    - Now applying TANF percent earnings deduction to gross earned income, not full
      gross income.
    - Added income sources for TANF gross earned and unearned income sources.
    - TANF tests now calculate variables annually instead of monthly.
  date: 2022-04-24 18:42:53
=======
    - Massachusetts state income tax.
    - EITC documentation notebook.
  date: 2022-04-30 22:16:10
- bump: minor
  changes:
    added:
    - Empty variables for state and local sales tax, and local income tax.
    - Logic for the SALT deduction to choose the greater of state and local income
      tax or state and local sales tax.
    - Massachusetts SNAP parameters.
  date: 2022-05-01 14:45:31
- bump: patch
  changes:
    added:
    - Notebook showing total net income and marginal tax rate charts for Massachusetts
      residents.
  date: 2022-05-01 20:21:24
- bump: minor
  changes:
    added:
    - Formulas for xtot, num, blind_head, blind_spouse, age_head, and age_spouse.
    - Unit tests for some existing formulas.
    changed:
    - Classify single person with dependents as head of household, not single.
    - Split tax unit variables into their own files.
    - Rename `marital_status` and `mars` to `filing_status`.
  date: 2022-05-01 21:21:19
- bump: minor
  changes:
    added:
    - Script to generate integration tests from TAXSIM.
    - TAXSIM integration tests for the EITC.
  date: 2022-05-01 23:08:30
- bump: minor
  changes:
    changed:
    - Tied SALT deduction to state income tax.
    - Improved charts in Massachusetts notebook.
  date: 2022-05-02 05:24:28
- bump: patch
  changes:
    fixed:
    - Specify documentation colors without policyengine package.
  date: 2022-05-02 06:38:45
- bump: minor
  changes:
    added:
    - TAXSIM tests for taxable SS and UI.
  date: 2022-05-02 17:50:11
- bump: minor
  changes:
    added:
    - SNAP parameters by state from snapscreener.com.
  date: 2022-05-03 16:41:49
- bump: minor
  changes:
    added:
    - SSI notebook.
    - SSI example to MA notebook.
    - MA state tax exemptions for aged and blind people.
    - Unit tests for state tax exemptions.
  date: 2022-05-04 19:44:35
>>>>>>> dc2bd5da
<|MERGE_RESOLUTION|>--- conflicted
+++ resolved
@@ -565,15 +565,6 @@
 - bump: minor
   changes:
     added:
-<<<<<<< HEAD
-    - Created Jupyter Notebook for TANF.
-    changed:
-    - Now applying TANF percent earnings deduction to gross earned income, not full
-      gross income.
-    - Added income sources for TANF gross earned and unearned income sources.
-    - TANF tests now calculate variables annually instead of monthly.
-  date: 2022-04-24 18:42:53
-=======
     - Massachusetts state income tax.
     - EITC documentation notebook.
   date: 2022-04-30 22:16:10
@@ -635,5 +626,4 @@
     - SSI example to MA notebook.
     - MA state tax exemptions for aged and blind people.
     - Unit tests for state tax exemptions.
-  date: 2022-05-04 19:44:35
->>>>>>> dc2bd5da
+  date: 2022-05-04 19:44:35