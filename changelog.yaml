- changes:
    added:
      - First prototype version with a standard deduction variable.
  date: 2021-06-28 00:00:00
  version: 0.0.1
- bump: minor
  changes:
    added:
      - Prototype with some tax implementations.
  date: 2021-12-25 00:00:00
- bump: minor
  changes:
    added:
      - Tax variables, some benefit variables.
  date: 2021-12-25 00:00:01
- bump: minor
  changes:
    added:
      - Lifeline benefit.
  date: 2021-12-25 00:00:02
- bump: patch
  changes:
    added:
      - Automated tests.
  date: 2021-12-25 00:00:03
- bump: minor
  changes:
    added:
      - TANF eligibility, broken down into demographic and financial variables, with
        financial separated by current enrollment in program.
      - Demographic TANF eligibility per IL rules.
  date: 2021-12-26 00:00:00
- bump: minor
  changes:
    added:
      - Medicaid income thresholds for California.
  date: 2021-12-27 00:00:00
- bump: minor
  changes:
    added:
      - Alternative Minimum Tax (AMT) income and liability logic.
      - Development tools for auto-generating unit tests for Tax-Calculator functions.
  date: 2021-12-28 00:00:00
- bump: minor
  changes:
    added:
      - Gains Tax (capital gains treatment) logic and parameters.
  date: 2021-12-28 00:00:01
- bump: minor
  changes:
    added:
      - Minimum benefit logic for SNAP.
  date: 2021-12-28 00:00:02
- bump: minor
  changes:
    added:
      - Social Security taxation logic.
  date: 2021-12-28 00:00:03
- bump: minor
  changes:
    added:
      - Income-to-SMI (state median income) ratio.
  date: 2021-12-28 00:00:04
- bump: minor
  changes:
    added:
      - American Opportunity (tax) Credit.
      - Lifetime Learning (tax) Credit.
  date: 2021-12-30 00:00:00
- bump: minor
  changes:
    added:
      - Elderly and Disabled (tax) Credit.
  date: 2021-12-30 00:00:01
- bump: minor
  changes:
    added:
      - Formula for Medicaid person type, based on age and dependents.
      - Variable for whether a person meets their Medicaid income eligibility requirement.
  date: 2021-12-31 00:00:00
- bump: minor
  changes:
    added:
      - SNAP eligibility based on federal net and gross income limits.
      - Unit and integration tests for SNAP variables.
  date: 2022-01-03 00:00:00
- bump: minor
  changes:
    added:
      - Federal SNAP asset tests logic
  date: 2022-01-03 00:00:01
- bump: minor
  changes:
    added:
      - CCDF subsidy top-level logic
  date: 2022-01-03 00:00:02
- bump: minor
  changes:
    added:
      - Categorical eligibility for SNAP, including broad-based categorical eligibility
        via low-cost TANF programs that effectively extend SNAP's asset and income limits.
    changed:
      - Refactored SNAP code.
  date: 2022-01-04 00:00:00
- bump: patch
  changes:
    changed:
      - Use USDA elderly and disabled definitions in SNAP calculations.
  date: 2022-01-06 00:00:00
- bump: minor
  changes:
    added:
      - Total child care market rate.
  date: 2022-01-06 00:00:01
- bump: minor
  changes:
    added:
      - Update child care market rate to annual.
  date: 2022-01-06 00:00:02
- bump: patch
  changes:
    added:
      - Formulas for `childcare_hours_per_week` and `spm_unit_size`.
      - Unit tests and units for some variables.
    changed:
      - Reorganized variables.
  date: 2022-01-07 00:00:00
- bump: patch
  changes:
    changed:
      - Removes the `u` prefix from all variable label strings.
  date: 2022-01-08 00:00:00
- bump: patch
  changes:
    added:
      - Units to all tax variables.
    changed:
      - Adds one line between tests in yaml files.
      - Use consistent imports in variable Python files.
    removed:
      - C-TAM benefit variables in tax Python files.
      - Erroneous formula for `eic` variable.
  date: 2022-01-08 00:00:01
- bump: minor
  changes:
    added:
      - Formula for initial TANF eligibility.
      - "Two new variables: `tanf_gross_earned_income` and `tanf_gross_unearned_income`."
      - Variable & parameter for `initial_employment_deduction`.
      - Integration tests for TANF cash aid from TANF IL website.
    changed:
      - "`tanf_countable_income` now includes unearned income and earned income deduction."
  date: 2022-01-09 00:00:00
- bump: patch
  changes:
    fixed:
      - Test runner failed to test string values.
  date: 2022-01-12 00:00:00
- bump: patch
  changes:
    added:
      - Metadata for SNAP eligibility parameters.
    fixed:
      - Parameter misname in SNAP formula.
  date: 2022-01-14 00:00:00
- bump: minor
  changes:
    added:
      - Add CCDF copay formula.
  date: 2022-01-14 00:00:01
- bump: minor
  changes:
    added:
      - Formula for SSI based on eligibility and amount if eligible.
  date: 2022-01-14 00:00:02
- bump: minor
  changes:
    fixed:
      - Update CCDF subsidy formula.
  date: 2022-01-15 00:00:00
- bump: patch
  changes:
    fixed:
      - Added links to version tag diffs in changelog.
  date: 2022-01-15 00:00:01
- bump: minor
  changes:
    added:
      - Logic for SNAP excess medical deduction and dependent care deduction.
      - Limit SNAP earned income deduction to earned income.
      - Jupyter Book documentation on SNAP.
      - Updated SNAP parameters.
      - "Empty variables for calculating SNAP: `employment_income`, `self_employment_income`,
        `dividend_income`, `interest_income`, `childcare_expenses`, and `medical_out_of_pocket_expenses`."
    changed:
      - Significant refactoring of SNAP code.
      - Use openfisca-tools for `add` and `aggr` functions, and pass lists of variables
        to these function.
      - Rename min/max SNAP benefit parameters and variables to use `allotment`.
  date: 2022-01-17 00:00:00
- bump: patch
  changes:
    changed:
      - Add metadata for variables and parameters used in SNAP calculations.
      - Renames two parameters involved in SNAP deductions from `threshold` to `disregard`.
  date: 2022-01-17 00:00:01
- bump: minor
  changes:
    added:
      - Child Tax Credit (including adult dependents) parameters, logic and tests.
  date: 2022-01-17 00:00:02
- bump: minor
  changes:
    added:
      - Categorical eligibility to school meal subsidies.
      - Documentation notebook on school meal subsidies.
      - Parameterized income sources for school meal subsidies.
    changed:
      - Count school meal subsidies by school enrollment rather than age.
      - Remove `spm_unit_` prefix from school meal variables.
  date: 2022-01-25 00:00:00
- bump: minor
  changes:
    added:
      - Child Tax Credit (and historical policy).
      - Non-refundable and refundable credit handling in tax logic.
      - Metadata for education credits and the EITC.
    fixed:
      - Bugs in head/spouse detection and nonrefundable credits.
  date: 2022-01-28 00:00:00
- bump: patch
  changes:
    added:
      - Metadata and variable aliases for key tax variables.
      - Employment, self-employment, interest and dividend income as inputs to tax logic.
  date: 2022-02-02 00:00:00
- bump: patch
  changes:
    added:
      - Added formula for TANF variable `continuous_tanf_eligibility`
      - Added integration test for continuous TANF eligibility to `integration.yaml`
  date: 2022-02-06 00:00:00
- bump: minor
  changes:
    added:
      - SNAP emergency allotments for California.
      - SNAP unearned income example in JupyterBook docs.
  date: 2022-02-06 00:00:01
- bump: minor
  changes:
    added:
      - California Clean Vehicle Rebate Project.
  date: 2022-02-07 00:00:00
- bump: minor
  changes:
    added:
      - Guaranteed income / cash assistance pilot income variable. This counts as unearned
        income for SNAP, uncounted for taxes and other benefits.
  date: 2022-02-07 00:00:01
- bump: patch
  changes:
    fixed:
      - EITC logic and parameters for non-3-child tax units.
  date: 2022-02-08 00:00:00
- bump: patch
  changes:
    added:
      - PolicyEngine metadata and notebook for Lifeline program.
      - Formula for `irs_gross_income`, which Lifeline uses to calculate income-based
        eligibility.
  date: 2022-02-08 00:00:01
- bump: patch
  changes:
    fixed:
      - Add Lifeline notebook to table of contents.
  date: 2022-02-08 00:00:02
- bump: minor
  changes:
    added:
      - Income limits for 5 Maryland Medicaid coverage groups.
  date: 2022-02-09 00:00:00
- bump: minor
  changes:
    added:
      - WIC program.
    fixed:
      - Include guaranteed income / cash assistance in market income.
  date: 2022-02-09 00:00:01
- bump: patch
  changes:
    fixed:
      - Change WIC display name from `WIC benefit value` to `WIC`.
  date: 2022-02-09 00:00:02
- bump: patch
  changes:
    fixed:
      - Specify WIC's unit as USD.
  date: 2022-02-09 00:00:03
- bump: patch
  changes:
    fixed:
      - Remove guaranteed income / cash assistance from benefits.
  date: 2022-02-09 00:00:04
- bump: patch
  changes:
    added:
      - Categorical breakdown metadata infrastructure from OpenFisca-Tools.
  date: 2022-02-10 00:00:00
- bump: patch
  changes:
    added:
      - Chained CPI-U (monthly and August-only) parameters.
      - Metadata for SNAP max allotment.
  date: 2022-02-13 00:00:00
- bump: patch
  changes:
    changed:
      - OpenFisca-Tools constraint widened to the current major version.
  date: 2022-02-16 00:00:00
- bump: minor
  changes:
    added:
      - Uprated tax parameters for federal income tax.
  date: 2022-02-21 00:00:00
- bump: minor
  changes:
    added:
      - Affordable Connectivity Program.
    changed:
      - Split school meal subsidies into free and reduced-price.
  date: 2022-02-21 00:00:01
- bump: minor
  changes:
    added:
      - Rural Tribal supplement for Lifeline.
    changed:
      - Restructure ACP and EBB Tribal amounts to work with PolicyEngine.
  date: 2022-02-21 00:00:02
- bump: patch
  changes:
    changed:
      - Edited labels for ACP and SNAP normal allotment.
  date: 2022-02-21 00:00:03
- bump: patch
  changes:
    fixed:
      - Subtract Lifeline from broadband cost before calculating ACP and EBB.
  date: 2022-02-27 00:00:00
- bump: patch
  changes:
    added:
      - Code coverage badge to README.md.
      - Reminder for pull requests to run `make format && make documentation`.
      - CPI-uprated values for WIC average payments.
    changed:
      - Child Tax Credit names renamed to `ctc`.
      - Child and Dependent Care Credit names renamed to `cdcc`.
    fixed:
      - EITC maximum age in 2021 changed from 125 to infinity.
  date: 2022-02-28 00:00:00
- bump: minor
  changes:
    added:
      - Supplemental Security Income for individuals.
      - Social Security input variables, counted as unearned income for several programs.
  date: 2022-03-04 00:00:00
- bump: patch
  changes:
    changed:
      - Adjust variable labels for consistency.
  date: 2022-03-04 00:00:01
- bump: minor
  changes:
    added:
      - SNAP aggregate benefits and participation.
  date: 2022-03-05 00:00:00
- bump: patch
  changes:
    changed:
      - Point `e02400` to `social_security` (for PolicyEngine).
  date: 2022-03-07 00:00:00
- bump: patch
  changes:
    added:
      - "`spm_unit_weight` variable."
    fixed:
      - SNAP now uses the additional amounts where main rates are not available.
  date: 2022-03-07 00:00:01
- bump: patch
  changes:
    changed:
      - "`is_married` moved from person-level to family-level, with a formula added."
  date: 2022-03-08 00:00:00
- bump: patch
  changes:
    changed:
      - IRS-published uprated income tax parameters for 2019-22.
  date: 2022-03-09 00:00:00
- bump: patch
  changes:
    added:
      - February 2022 chained CPI-U.
    changed:
      - Simplified WIC uprating.
  date: 2022-03-11 00:00:00
- bump: patch
  changes:
    fixed:
      - EITC uses the correct phase-in rate.
  date: 2022-03-13 00:00:00
- bump: patch
  changes:
    changed:
      - Tax folder re-organised to improve modularity.
    fixed:
      - A bug in AMT calculations.
  date: 2022-03-16 21:22:44
- bump: patch
  changes:
    fixed:
      - Push action on GitHub correctly publishes.
  date: 2022-03-16 20:29:58
- bump: patch
  changes:
    fixed:
      - Push action on GitHub correctly publishes.
  date: 2022-03-16 21:22:44
- bump: minor
  changes:
    changed:
      - Added multiple parameters for California's TANF system.
      - Refactored the TANF structure for easier implementation of other state TANF
        programs.
  date: 2022-03-27 18:49:02
- bump: patch
  changes:
    added:
      - Page on TANF to documentation.
  date: 2022-03-28 10:40:42
- bump: patch
  changes:
    fixed:
      - Versioning action didn't update `setup.py`.
  date: 2022-03-28 10:55:27
- bump: minor
  changes:
    changed:
      - Added `is_eitc_qualifying_child` variable to improve EITC child logic.
      - Split `is_in_school` into `is_in_k12_school` and `is_full_time_student`.
  date: 2022-03-28 11:34:53
- bump: minor
  changes:
    added:
      - Net income limits for SNAP BBCE (TANF) program.
      - Legislative references for SNAP income limits.
    removed:
      - 165% SNAP gross income limit for separate elderly and disabled households (unused).
  date: 2022-03-30 01:17:38
- bump: minor
  changes:
    added:
      - CDCC parameters for eligibility and metadata.
    fixed:
      - A bug where the CDCC would phase down too quickly.
  date: 2022-03-30 11:46:11
- bump: patch
  changes:
    added:
      - Parameter metadata for tax credits and payroll taxes.
  date: 2022-03-30 13:12:44
- bump: patch
  changes:
    added:
      - Added full-time college student variable.
  date: 2022-03-30 18:53:00
- bump: minor
  changes:
    added:
      - HUD adjusted income and dependent variables and logic.
  date: 2022-04-05 19:04:10
- bump: patch
  changes:
    fixed:
      - Point TANF parameter to state instead of region.
  date: 2022-04-06 10:35:14
- bump: minor
  changes:
    added:
      - More recent Social Security payroll tax cap parameter values.
      - Separate parameters for employer payroll taxes and self-employment taxes.
      - Parameter for self-employment net earnings disregard.
      - Unit tests and legislative references for payroll and self-employment tax variables.
    changed:
      - Reorganized payroll and self-employment tax parameters and variables.
      - Replaced large parameters with infinity and made number formatting consistent.
    removed:
      - Reform-only `social_security.add_taxable_earnings` parameter.
      - Unused `exact` variable.
      - Variable for `social_security_taxes` (moved logic to `refundable_child_tax_credit`).
  date: 2022-04-07 06:08:18
- bump: patch
  changes:
    fixed:
<<<<<<< HEAD
      - Refundable CTC formula works properly when phase-in rate increased (comments
        added).
=======
    - Refundable CTC formula works properly when phase-in rate increased (comments
      added).
>>>>>>> cd0d74db
  date: 2022-04-12 18:38:49
- bump: minor
  changes:
    added:
<<<<<<< HEAD
      - Microdata now handled entirely within OpenFisca-US.
=======
    - Capped non-refundable credits variable.
    - Shortened labels for tax variables.
  date: 2022-04-13 12:58:29
>>>>>>> cd0d74db
<|MERGE_RESOLUTION|>--- conflicted
+++ resolved
@@ -501,21 +501,16 @@
 - bump: patch
   changes:
     fixed:
-<<<<<<< HEAD
       - Refundable CTC formula works properly when phase-in rate increased (comments
         added).
-=======
-    - Refundable CTC formula works properly when phase-in rate increased (comments
-      added).
->>>>>>> cd0d74db
   date: 2022-04-12 18:38:49
 - bump: minor
   changes:
     added:
-<<<<<<< HEAD
-      - Microdata now handled entirely within OpenFisca-US.
-=======
     - Capped non-refundable credits variable.
     - Shortened labels for tax variables.
   date: 2022-04-13 12:58:29
->>>>>>> cd0d74db
+- bump: minor
+  changes:
+    added:
+      - Microdata now handled entirely within OpenFisca-US.