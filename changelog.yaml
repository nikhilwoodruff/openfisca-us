- changes:
    added:
    - First prototype version with a standard deduction variable.
  date: 2021-06-28 00:00:00
  version: 0.0.1
- bump: minor
  changes:
    added:
    - Prototype with some tax implementations.
  date: 2021-12-25 00:00:00
- bump: minor
  changes:
    added:
    - Tax variables, some benefit variables.
  date: 2021-12-25 00:00:01
- bump: minor
  changes:
    added:
    - Lifeline benefit.
  date: 2021-12-25 00:00:02
- bump: patch
  changes:
    added:
    - Automated tests.
  date: 2021-12-25 00:00:03
- bump: minor
  changes:
    added:
    - TANF eligibility, broken down into demographic and financial variables, with
      financial separated by current enrollment in program.
    - Demographic TANF eligibility per IL rules.
  date: 2021-12-26 00:00:00
- bump: minor
  changes:
    added:
    - Medicaid income thresholds for California.
  date: 2021-12-27 00:00:00
- bump: minor
  changes:
    added:
    - Alternative Minimum Tax (AMT) income and liability logic.
    - Development tools for auto-generating unit tests for Tax-Calculator functions.
  date: 2021-12-28 00:00:00
- bump: minor
  changes:
    added:
    - Gains Tax (capital gains treatment) logic and parameters.
  date: 2021-12-28 00:00:01
- bump: minor
  changes:
    added:
    - Minimum benefit logic for SNAP.
  date: 2021-12-28 00:00:02
- bump: minor
  changes:
    added:
    - Social Security taxation logic.
  date: 2021-12-28 00:00:03
- bump: minor
  changes:
    added:
    - Income-to-SMI (state median income) ratio.
  date: 2021-12-28 00:00:04
- bump: minor
  changes:
    added:
    - American Opportunity (tax) Credit.
    - Lifetime Learning (tax) Credit.
  date: 2021-12-30 00:00:00
- bump: minor
  changes:
    added:
    - Elderly and Disabled (tax) Credit.
  date: 2021-12-30 00:00:01
- bump: minor
  changes:
    added:
    - Formula for Medicaid person type, based on age and dependents.
    - Variable for whether a person meets their Medicaid income eligibility requirement.
  date: 2021-12-31 00:00:00
- bump: minor
  changes:
    added:
    - SNAP eligibility based on federal net and gross income limits.
    - Unit and integration tests for SNAP variables.
  date: 2022-01-03 00:00:00
- bump: minor
  changes:
    added:
    - Federal SNAP asset tests logic
  date: 2022-01-03 00:00:01
- bump: minor
  changes:
    added:
    - CCDF subsidy top-level logic
  date: 2022-01-03 00:00:02
- bump: minor
  changes:
    added:
    - Categorical eligibility for SNAP, including broad-based categorical eligibility
      via low-cost TANF programs that effectively extend SNAP's asset and income limits.
    changed:
    - Refactored SNAP code.
  date: 2022-01-04 00:00:00
- bump: patch
  changes:
    changed:
    - Use USDA elderly and disabled definitions in SNAP calculations.
  date: 2022-01-06 00:00:00
- bump: minor
  changes:
    added:
    - Total child care market rate.
  date: 2022-01-06 00:00:01
- bump: minor
  changes:
    added:
    - Update child care market rate to annual.
  date: 2022-01-06 00:00:02
- bump: patch
  changes:
    added:
    - Formulas for `childcare_hours_per_week` and `spm_unit_size`.
    - Unit tests and units for some variables.
    changed:
    - Reorganized variables.
  date: 2022-01-07 00:00:00
- bump: patch
  changes:
    changed:
    - Removes the `u` prefix from all variable label strings.
  date: 2022-01-08 00:00:00
- bump: patch
  changes:
    added:
    - Units to all tax variables.
    changed:
    - Adds one line between tests in yaml files.
    - Use consistent imports in variable Python files.
    removed:
    - C-TAM benefit variables in tax Python files.
    - Erroneous formula for `eic` variable.
  date: 2022-01-08 00:00:01
- bump: minor
  changes:
    added:
    - Formula for initial TANF eligibility.
    - 'Two new variables: `tanf_gross_earned_income` and `tanf_gross_unearned_income`.'
    - Variable & parameter for `initial_employment_deduction`.
    - Integration tests for TANF cash aid from TANF IL website.
    changed:
    - '`tanf_countable_income` now includes unearned income and earned income deduction.'
  date: 2022-01-09 00:00:00
- bump: patch
  changes:
    fixed:
    - Test runner failed to test string values.
  date: 2022-01-12 00:00:00
- bump: patch
  changes:
    added:
    - Metadata for SNAP eligibility parameters.
    fixed:
    - Parameter misname in SNAP formula.
  date: 2022-01-14 00:00:00
- bump: minor
  changes:
    added:
    - Add CCDF copay formula.
  date: 2022-01-14 00:00:01
- bump: minor
  changes:
    added:
    - Formula for SSI based on eligibility and amount if eligible.
  date: 2022-01-14 00:00:02
- bump: minor
  changes:
    fixed:
    - Update CCDF subsidy formula.
  date: 2022-01-15 00:00:00
- bump: patch
  changes:
    fixed:
    - Added links to version tag diffs in changelog.
  date: 2022-01-15 00:00:01
- bump: minor
  changes:
    added:
    - Logic for SNAP excess medical deduction and dependent care deduction.
    - Limit SNAP earned income deduction to earned income.
    - Jupyter Book documentation on SNAP.
    - Updated SNAP parameters.
    - 'Empty variables for calculating SNAP: `employment_income`, `self_employment_income`,
      `dividend_income`, `interest_income`, `childcare_expenses`, and `medical_out_of_pocket_expenses`.'
    changed:
    - Significant refactoring of SNAP code.
    - Use openfisca-tools for `add` and `aggr` functions, and pass lists of variables
      to these function.
    - Rename min/max SNAP benefit parameters and variables to use `allotment`.
  date: 2022-01-17 00:00:00
- bump: patch
  changes:
    changed:
    - Add metadata for variables and parameters used in SNAP calculations.
    - Renames two parameters involved in SNAP deductions from `threshold` to `disregard`.
  date: 2022-01-17 00:00:01
- bump: minor
  changes:
    added:
    - Child Tax Credit (including adult dependents) parameters, logic and tests.
  date: 2022-01-17 00:00:02
- bump: minor
  changes:
    added:
    - Categorical eligibility to school meal subsidies.
    - Documentation notebook on school meal subsidies.
    - Parameterized income sources for school meal subsidies.
    changed:
    - Count school meal subsidies by school enrollment rather than age.
    - Remove `spm_unit_` prefix from school meal variables.
  date: 2022-01-25 00:00:00
- bump: minor
  changes:
    added:
    - Child Tax Credit (and historical policy).
    - Non-refundable and refundable credit handling in tax logic.
    - Metadata for education credits and the EITC.
    fixed:
    - Bugs in head/spouse detection and nonrefundable credits.
  date: 2022-01-28 00:00:00
- bump: patch
  changes:
    added:
    - Metadata and variable aliases for key tax variables.
    - Employment, self-employment, interest and dividend income as inputs to tax logic.
  date: 2022-02-02 00:00:00
- bump: patch
  changes:
    added:
    - Added formula for TANF variable `continuous_tanf_eligibility`
    - Added integration test for continuous TANF eligibility to `integration.yaml`
  date: 2022-02-06 00:00:00
- bump: minor
  changes:
    added:
    - SNAP emergency allotments for California.
    - SNAP unearned income example in JupyterBook docs.
  date: 2022-02-06 00:00:01
- bump: minor
  changes:
    added:
    - California Clean Vehicle Rebate Project.
  date: 2022-02-07 00:00:00
- bump: minor
  changes:
    added:
    - Guaranteed income / cash assistance pilot income variable. This counts as unearned
      income for SNAP, uncounted for taxes and other benefits.
  date: 2022-02-07 00:00:01
- bump: patch
  changes:
    fixed:
    - EITC logic and parameters for non-3-child tax units.
  date: 2022-02-08 00:00:00
- bump: patch
  changes:
    added:
    - PolicyEngine metadata and notebook for Lifeline program.
    - Formula for `irs_gross_income`, which Lifeline uses to calculate income-based
      eligibility.
  date: 2022-02-08 00:00:01
- bump: patch
  changes:
    fixed:
    - Add Lifeline notebook to table of contents.
  date: 2022-02-08 00:00:02
- bump: minor
  changes:
    added:
    - Income limits for 5 Maryland Medicaid coverage groups.
  date: 2022-02-09 00:00:00
- bump: minor
  changes:
    added:
    - WIC program.
    fixed:
    - Include guaranteed income / cash assistance in market income.
  date: 2022-02-09 00:00:01
- bump: patch
  changes:
    fixed:
    - Change WIC display name from `WIC benefit value` to `WIC`.
  date: 2022-02-09 00:00:02
- bump: patch
  changes:
    fixed:
    - Specify WIC's unit as USD.
  date: 2022-02-09 00:00:03
- bump: patch
  changes:
    fixed:
    - Remove guaranteed income / cash assistance from benefits.
  date: 2022-02-09 00:00:04
- bump: patch
  changes:
    added:
    - Categorical breakdown metadata infrastructure from OpenFisca-Tools.
  date: 2022-02-10 00:00:00
- bump: patch
  changes:
    added:
    - Chained CPI-U (monthly and August-only) parameters.
    - Metadata for SNAP max allotment.
  date: 2022-02-13 00:00:00
- bump: patch
  changes:
    changed:
    - OpenFisca-Tools constraint widened to the current major version.
  date: 2022-02-16 00:00:00
- bump: minor
  changes:
    added:
    - Uprated tax parameters for federal income tax.
  date: 2022-02-21 00:00:00
- bump: minor
  changes:
    added:
    - Affordable Connectivity Program.
    changed:
    - Split school meal subsidies into free and reduced-price.
  date: 2022-02-21 00:00:01
- bump: minor
  changes:
    added:
    - Rural Tribal supplement for Lifeline.
    changed:
    - Restructure ACP and EBB Tribal amounts to work with PolicyEngine.
  date: 2022-02-21 00:00:02
- bump: patch
  changes:
    changed:
    - Edited labels for ACP and SNAP normal allotment.
  date: 2022-02-21 00:00:03
- bump: patch
  changes:
    fixed:
    - Subtract Lifeline from broadband cost before calculating ACP and EBB.
  date: 2022-02-27 00:00:00
- bump: patch
  changes:
    added:
    - Code coverage badge to README.md.
    - Reminder for pull requests to run `make format && make documentation`.
    - CPI-uprated values for WIC average payments.
    changed:
    - Child Tax Credit names renamed to `ctc`.
    - Child and Dependent Care Credit names renamed to `cdcc`.
    fixed:
    - EITC maximum age in 2021 changed from 125 to infinity.
  date: 2022-02-28 00:00:00
- bump: minor
  changes:
    added:
    - Supplemental Security Income for individuals.
    - Social Security input variables, counted as unearned income for several programs.
  date: 2022-03-04 00:00:00
- bump: patch
  changes:
    changed:
    - Adjust variable labels for consistency.
  date: 2022-03-04 00:00:01
- bump: minor
  changes:
    added:
    - SNAP aggregate benefits and participation.
  date: 2022-03-05 00:00:00
- bump: patch
  changes:
    changed:
    - Point `e02400` to `social_security` (for PolicyEngine).
  date: 2022-03-07 00:00:00
- bump: patch
  changes:
    added:
    - '`spm_unit_weight` variable.'
    fixed:
    - SNAP now uses the additional amounts where main rates are not available.
  date: 2022-03-07 00:00:01
- bump: patch
  changes:
    changed:
    - '`is_married` moved from person-level to family-level, with a formula added.'
  date: 2022-03-08 00:00:00
- bump: patch
  changes:
    changed:
    - IRS-published uprated income tax parameters for 2019-22.
  date: 2022-03-09 00:00:00
- bump: patch
  changes:
    added:
    - February 2022 chained CPI-U.
    changed:
    - Simplified WIC uprating.
  date: 2022-03-11 00:00:00
- bump: patch
  changes:
    fixed:
    - EITC uses the correct phase-in rate.
  date: 2022-03-13 00:00:00
- bump: patch
  changes:
    changed:
    - Tax folder re-organised to improve modularity.
    fixed:
    - A bug in AMT calculations.
  date: 2022-03-16 21:22:44
- bump: patch
  changes:
    fixed:
    - Push action on GitHub correctly publishes.
  date: 2022-03-16 20:29:58
- bump: patch
  changes:
    fixed:
    - Push action on GitHub correctly publishes.
  date: 2022-03-16 21:22:44
- bump: minor
  changes:
    changed:
    - Added multiple parameters for California's TANF system.
    - Refactored the TANF structure for easier implementation of other state TANF
      programs.
  date: 2022-03-27 18:49:02
- bump: patch
  changes:
    added:
    - Page on TANF to documentation.
  date: 2022-03-28 10:40:42
- bump: patch
  changes:
    fixed:
    - Versioning action didn't update `setup.py`.
  date: 2022-03-28 10:55:27
- bump: minor
  changes:
    changed:
    - Added `is_eitc_qualifying_child` variable to improve EITC child logic.
    - Split `is_in_school` into `is_in_k12_school` and `is_full_time_student`.
  date: 2022-03-28 11:34:53
- bump: minor
  changes:
    added:
    - Net income limits for SNAP BBCE (TANF) program.
    - Legislative references for SNAP income limits.
    removed:
    - 165% SNAP gross income limit for separate elderly and disabled households (unused).
  date: 2022-03-30 01:17:38
- bump: minor
  changes:
    added:
    - CDCC parameters for eligibility and metadata.
    fixed:
    - A bug where the CDCC would phase down too quickly.
  date: 2022-03-30 11:46:11
- bump: patch
  changes:
    added:
    - Parameter metadata for tax credits and payroll taxes.
  date: 2022-03-30 13:12:44
- bump: patch
  changes:
    added:
    - Added full-time college student variable.
  date: 2022-03-30 18:53:00
- bump: minor
  changes:
    added:
    - HUD adjusted income and dependent variables and logic.
  date: 2022-04-05 19:04:10
- bump: patch
  changes:
    fixed:
    - Point TANF parameter to state instead of region.
  date: 2022-04-06 10:35:14
- bump: minor
  changes:
    added:
    - More recent Social Security payroll tax cap parameter values.
    - Separate parameters for employer payroll taxes and self-employment taxes.
    - Parameter for self-employment net earnings disregard.
    - Unit tests and legislative references for payroll and self-employment tax variables.
    changed:
    - Reorganized payroll and self-employment tax parameters and variables.
    - Replaced large parameters with infinity and made number formatting consistent.
    removed:
    - Reform-only `social_security.add_taxable_earnings` parameter.
    - Unused `exact` variable.
    - Variable for `social_security_taxes` (moved logic to `refundable_child_tax_credit`).
  date: 2022-04-07 06:08:18
- bump: patch
  changes:
    fixed:
    - Refundable CTC formula works properly when phase-in rate increased (comments
      added).
  date: 2022-04-12 18:38:49
- bump: minor
  changes:
    added:
    - Capped non-refundable credits variable.
    - Shortened labels for tax variables.
  date: 2022-04-13 12:58:29
- bump: minor
  changes:
    added:
    - Microdata now handled entirely within OpenFisca-US.
  date: 2022-04-14 08:19:40
- bump: patch
  changes:
    added:
    - Legislative references for CDCC parameters.
    fixed:
    - CDCC uses maximum dependent parameter.
  date: 2022-04-15 14:23:11
- bump: patch
  changes:
    added:
    - Unit tests for age variables.
    fixed:
    - Tax unit head and spouse flag logic.
  date: 2022-04-15 18:10:27
- bump: minor
  changes:
    added:
    - American Community Survey input.
  date: 2022-04-19 10:22:36
- bump: patch
  changes:
    fixed:
    - Bug preventing the package from publishing on PyPI.
  date: 2022-04-19 13:04:12
- bump: minor
  changes:
    added:
    - Per-vehicle payment (California)
  date: 2022-04-19 15:52:56
- bump: minor
  changes:
    added:
    - SPM unit income decile.
    - SPM unit OECD equivalisation.
    fixed:
    - Basic income variable for adults and seniors.
  date: 2022-04-21 14:15:27
- bump: minor
  changes:
    added:
    - Basic income now included in SPM unit benefits.
  date: 2022-04-21 20:42:35
- bump: patch
  changes:
    added:
    - URL from which to download the latest CPS dataset (skipping generation)
  date: 2022-04-22 13:39:09
- bump: minor
  changes:
    added:
    - Massachusetts state income tax.
    - EITC documentation notebook.
  date: 2022-04-30 22:16:10
- bump: minor
  changes:
    added:
    - Empty variables for state and local sales tax, and local income tax.
    - Logic for the SALT deduction to choose the greater of state and local income
      tax or state and local sales tax.
    - Massachusetts SNAP parameters.
  date: 2022-05-01 14:45:31
- bump: patch
  changes:
    added:
    - Notebook showing total net income and marginal tax rate charts for Massachusetts
      residents.
  date: 2022-05-01 20:21:24
- bump: minor
  changes:
    added:
    - Formulas for xtot, num, blind_head, blind_spouse, age_head, and age_spouse.
    - Unit tests for some existing formulas.
    changed:
    - Classify single person with dependents as head of household, not single.
    - Split tax unit variables into their own files.
    - Rename `marital_status` and `mars` to `filing_status`.
  date: 2022-05-01 21:21:19
- bump: minor
  changes:
    added:
    - Script to generate integration tests from TAXSIM.
    - TAXSIM integration tests for the EITC.
  date: 2022-05-01 23:08:30
- bump: minor
  changes:
    changed:
    - Tied SALT deduction to state income tax.
    - Improved charts in Massachusetts notebook.
  date: 2022-05-02 05:24:28
- bump: patch
  changes:
    fixed:
    - Specify documentation colors without policyengine package.
  date: 2022-05-02 06:38:45
- bump: minor
  changes:
    added:
    - TAXSIM tests for taxable SS and UI.
  date: 2022-05-02 17:50:11
- bump: minor
  changes:
    added:
    - SNAP parameters by state from snapscreener.com.
  date: 2022-05-03 16:41:49
- bump: minor
  changes:
    added:
    - SSI notebook.
    - SSI example to MA notebook.
    - MA state tax exemptions for aged and blind people.
    - Unit tests for state tax exemptions.
  date: 2022-05-04 19:44:35
- bump: patch
  changes:
    changed:
    - CO SNAP BBCE net income limit set to true.
    - Cite official source for SNAP emergency allotment amount.
  date: 2022-05-05 06:07:31
- bump: minor
  changes:
    added:
    - Metadata and verbose variable names for IRS computation up to AGI.
  date: 2022-05-05 17:25:36
- bump: patch
  changes:
    fixed:
    - Bug causing the system to fail to load on Colab.
  date: 2022-05-05 21:54:08
- bump: minor
  changes:
    added:
    - TAXSIM integration tests for AGI.
    changed:
    - TAXSIM variables renamed to contain `taxsim_` prefix.
  date: 2022-05-08 19:55:20
- bump: minor
  changes:
    added:
    - Medicaid eligibility for 50 states.
  date: 2022-05-10 13:57:16
- bump: minor
  changes:
    added:
    - TANF from CPS data.
    - Female variable.
    - Variable for number of own children in household.
  date: 2022-05-10 17:57:30
- bump: minor
  changes:
    added:
    - List of fully implemented programs at the US and state level.
  date: 2022-05-11 14:17:28
- bump: patch
  changes:
    fixed:
    - Moved lingering state income tax deduction files into variables/gov.
  date: 2022-05-11 15:14:12
- bump: patch
  changes:
    changed:
    - Label state income tax consistently with federal.
  date: 2022-05-11 17:41:12
- bump: patch
  changes:
    fixed:
    - Remove bad import causing failure on some headless configurations.
  date: 2022-05-11 23:19:04
- bump: minor
  changes:
    added:
    - Estimated Medicaid benefit value.
    - Aged/blind/disabled asset and income limits.
  date: 2022-05-16 12:11:08
- bump: minor
  changes:
    changed:
    - Refactored (references, simplifications and reorganisation) AGI -> taxable income
      code.
  date: 2022-05-16 20:12:47
<<<<<<< HEAD
- bump: minor
  changes:
    added:
    - WIC takeup and nutritional risk imputations.
=======
- bump: patch
  changes:
    fixed:
    - Corrected EITC phase-out start values for 2020 and 2021.
  date: 2022-05-17 22:49:48
>>>>>>> 9d54bac8
<|MERGE_RESOLUTION|>--- conflicted
+++ resolved
@@ -694,15 +694,12 @@
     - Refactored (references, simplifications and reorganisation) AGI -> taxable income
       code.
   date: 2022-05-16 20:12:47
-<<<<<<< HEAD
-- bump: minor
-  changes:
-    added:
-    - WIC takeup and nutritional risk imputations.
-=======
 - bump: patch
   changes:
     fixed:
     - Corrected EITC phase-out start values for 2020 and 2021.
   date: 2022-05-17 22:49:48
->>>>>>> 9d54bac8
+- bump: minor
+  changes:
+    added:
+    - WIC takeup and nutritional risk imputations.