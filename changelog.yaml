- changes:
    added:
    - First prototype version with a standard deduction variable.
  date: 2021-06-28 00:00:00
  version: 0.0.1
- bump: minor
  changes:
    added:
    - Prototype with some tax implementations.
  date: 2021-12-25 00:00:00
- bump: minor
  changes:
    added:
    - Tax variables, some benefit variables.
  date: 2021-12-25 00:00:01
- bump: minor
  changes:
    added:
    - Lifeline benefit.
  date: 2021-12-25 00:00:02
- bump: patch
  changes:
    added:
    - Automated tests.
  date: 2021-12-25 00:00:03
- bump: minor
  changes:
    added:
    - TANF eligibility, broken down into demographic and financial variables, with
      financial separated by current enrollment in program.
    - Demographic TANF eligibility per IL rules.
  date: 2021-12-26 00:00:00
- bump: minor
  changes:
    added:
    - Medicaid income thresholds for California.
  date: 2021-12-27 00:00:00
- bump: minor
  changes:
    added:
    - Alternative Minimum Tax (AMT) income and liability logic.
    - Development tools for auto-generating unit tests for Tax-Calculator functions.
  date: 2021-12-28 00:00:00
- bump: minor
  changes:
    added:
    - Gains Tax (capital gains treatment) logic and parameters.
  date: 2021-12-28 00:00:01
- bump: minor
  changes:
    added:
    - Minimum benefit logic for SNAP.
  date: 2021-12-28 00:00:02
- bump: minor
  changes:
    added:
    - Social Security taxation logic.
  date: 2021-12-28 00:00:03
- bump: minor
  changes:
    added:
    - Income-to-SMI (state median income) ratio.
  date: 2021-12-28 00:00:04
- bump: minor
  changes:
    added:
    - American Opportunity (tax) Credit.
    - Lifetime Learning (tax) Credit.
  date: 2021-12-30 00:00:00
- bump: minor
  changes:
    added:
    - Elderly and Disabled (tax) Credit.
  date: 2021-12-30 00:00:01
- bump: minor
  changes:
    added:
    - Formula for Medicaid person type, based on age and dependents.
    - Variable for whether a person meets their Medicaid income eligibility requirement.
  date: 2021-12-31 00:00:00
- bump: minor
  changes:
    added:
    - SNAP eligibility based on federal net and gross income limits.
    - Unit and integration tests for SNAP variables.
  date: 2022-01-03 00:00:00
- bump: minor
  changes:
    added:
    - Federal SNAP asset tests logic
  date: 2022-01-03 00:00:01
- bump: minor
  changes:
    added:
    - CCDF subsidy top-level logic
  date: 2022-01-03 00:00:02
- bump: minor
  changes:
    added:
    - Categorical eligibility for SNAP, including broad-based categorical eligibility
      via low-cost TANF programs that effectively extend SNAP's asset and income limits.
    changed:
    - Refactored SNAP code.
  date: 2022-01-04 00:00:00
- bump: patch
  changes:
    changed:
    - Use USDA elderly and disabled definitions in SNAP calculations.
  date: 2022-01-06 00:00:00
- bump: minor
  changes:
    added:
    - Total child care market rate.
  date: 2022-01-06 00:00:01
- bump: minor
  changes:
    added:
    - Update child care market rate to annual.
  date: 2022-01-06 00:00:02
- bump: patch
  changes:
    added:
    - Formulas for `childcare_hours_per_week` and `spm_unit_size`.
    - Unit tests and units for some variables.
    changed:
    - Reorganized variables.
  date: 2022-01-07 00:00:00
- bump: patch
  changes:
    changed:
    - Removes the `u` prefix from all variable label strings.
  date: 2022-01-08 00:00:00
- bump: patch
  changes:
    added:
    - Units to all tax variables.
    changed:
    - Adds one line between tests in yaml files.
    - Use consistent imports in variable Python files.
    removed:
    - C-TAM benefit variables in tax Python files.
    - Erroneous formula for `eic` variable.
  date: 2022-01-08 00:00:01
- bump: minor
  changes:
    added:
    - Formula for initial TANF eligibility.
    - 'Two new variables: `tanf_gross_earned_income` and `tanf_gross_unearned_income`.'
    - Variable & parameter for `initial_employment_deduction`.
    - Integration tests for TANF cash aid from TANF IL website.
    changed:
    - '`tanf_countable_income` now includes unearned income and earned income deduction.'
  date: 2022-01-09 00:00:00
- bump: patch
  changes:
    fixed:
    - Test runner failed to test string values.
  date: 2022-01-12 00:00:00
- bump: patch
  changes:
    added:
    - Metadata for SNAP eligibility parameters.
    fixed:
    - Parameter misname in SNAP formula.
  date: 2022-01-14 00:00:00
- bump: minor
  changes:
    added:
    - Add CCDF copay formula.
  date: 2022-01-14 00:00:01
- bump: minor
  changes:
    added:
    - Formula for SSI based on eligibility and amount if eligible.
  date: 2022-01-14 00:00:02
- bump: minor
  changes:
    fixed:
    - Update CCDF subsidy formula.
  date: 2022-01-15 00:00:00
- bump: patch
  changes:
    fixed:
    - Added links to version tag diffs in changelog.
  date: 2022-01-15 00:00:01
- bump: minor
  changes:
    added:
    - Logic for SNAP excess medical deduction and dependent care deduction.
    - Limit SNAP earned income deduction to earned income.
    - Jupyter Book documentation on SNAP.
    - Updated SNAP parameters.
    - 'Empty variables for calculating SNAP: `employment_income`, `self_employment_income`,
      `dividend_income`, `interest_income`, `childcare_expenses`, and `medical_out_of_pocket_expenses`.'
    changed:
    - Significant refactoring of SNAP code.
    - Use openfisca-tools for `add` and `aggr` functions, and pass lists of variables
      to these function.
    - Rename min/max SNAP benefit parameters and variables to use `allotment`.
  date: 2022-01-17 00:00:00
- bump: patch
  changes:
    changed:
    - Add metadata for variables and parameters used in SNAP calculations.
    - Renames two parameters involved in SNAP deductions from `threshold` to `disregard`.
  date: 2022-01-17 00:00:01
- bump: minor
  changes:
    added:
    - Child Tax Credit (including adult dependents) parameters, logic and tests.
  date: 2022-01-17 00:00:02
- bump: minor
  changes:
    added:
    - Categorical eligibility to school meal subsidies.
    - Documentation notebook on school meal subsidies.
    - Parameterized income sources for school meal subsidies.
    changed:
    - Count school meal subsidies by school enrollment rather than age.
    - Remove `spm_unit_` prefix from school meal variables.
  date: 2022-01-25 00:00:00
- bump: minor
  changes:
    added:
    - Child Tax Credit (and historical policy).
    - Non-refundable and refundable credit handling in tax logic.
    - Metadata for education credits and the EITC.
    fixed:
    - Bugs in head/spouse detection and nonrefundable credits.
  date: 2022-01-28 00:00:00
- bump: patch
  changes:
    added:
    - Metadata and variable aliases for key tax variables.
    - Employment, self-employment, interest and dividend income as inputs to tax logic.
  date: 2022-02-02 00:00:00
- bump: patch
  changes:
    added:
    - Added formula for TANF variable `continuous_tanf_eligibility`
    - Added integration test for continuous TANF eligibility to `integration.yaml`
  date: 2022-02-06 00:00:00
- bump: minor
  changes:
    added:
    - SNAP emergency allotments for California.
    - SNAP unearned income example in JupyterBook docs.
  date: 2022-02-06 00:00:01
- bump: minor
  changes:
    added:
    - California Clean Vehicle Rebate Project.
  date: 2022-02-07 00:00:00
- bump: minor
  changes:
    added:
    - Guaranteed income / cash assistance pilot income variable. This counts as unearned
      income for SNAP, uncounted for taxes and other benefits.
  date: 2022-02-07 00:00:01
- bump: patch
  changes:
    fixed:
    - EITC logic and parameters for non-3-child tax units.
  date: 2022-02-08 00:00:00
- bump: patch
  changes:
    added:
    - PolicyEngine metadata and notebook for Lifeline program.
    - Formula for `irs_gross_income`, which Lifeline uses to calculate income-based
      eligibility.
  date: 2022-02-08 00:00:01
- bump: patch
  changes:
    fixed:
    - Add Lifeline notebook to table of contents.
  date: 2022-02-08 00:00:02
- bump: minor
  changes:
    added:
    - Income limits for 5 Maryland Medicaid coverage groups.
  date: 2022-02-09 00:00:00
- bump: minor
  changes:
    added:
    - WIC program.
    fixed:
    - Include guaranteed income / cash assistance in market income.
  date: 2022-02-09 00:00:01
- bump: patch
  changes:
    fixed:
    - Change WIC display name from `WIC benefit value` to `WIC`.
  date: 2022-02-09 00:00:02
- bump: patch
  changes:
    fixed:
    - Specify WIC's unit as USD.
  date: 2022-02-09 00:00:03
- bump: patch
  changes:
    fixed:
    - Remove guaranteed income / cash assistance from benefits.
  date: 2022-02-09 00:00:04
- bump: patch
  changes:
    added:
    - Categorical breakdown metadata infrastructure from OpenFisca-Tools.
  date: 2022-02-10 00:00:00
- bump: patch
  changes:
    added:
    - Chained CPI-U (monthly and August-only) parameters.
    - Metadata for SNAP max allotment.
  date: 2022-02-13 00:00:00
- bump: patch
  changes:
    changed:
    - OpenFisca-Tools constraint widened to the current major version.
  date: 2022-02-16 00:00:00
- bump: minor
  changes:
    added:
    - Uprated tax parameters for federal income tax.
  date: 2022-02-21 00:00:00
- bump: minor
  changes:
    added:
    - Affordable Connectivity Program.
    changed:
    - Split school meal subsidies into free and reduced-price.
  date: 2022-02-21 00:00:01
- bump: minor
  changes:
    added:
    - Rural Tribal supplement for Lifeline.
    changed:
    - Restructure ACP and EBB Tribal amounts to work with PolicyEngine.
  date: 2022-02-21 00:00:02
- bump: patch
  changes:
    changed:
    - Edited labels for ACP and SNAP normal allotment.
  date: 2022-02-21 00:00:03
- bump: patch
  changes:
    fixed:
    - Subtract Lifeline from broadband cost before calculating ACP and EBB.
  date: 2022-02-27 00:00:00
- bump: patch
  changes:
    added:
    - Code coverage badge to README.md.
    - Reminder for pull requests to run `make format && make documentation`.
    - CPI-uprated values for WIC average payments.
    changed:
    - Child Tax Credit names renamed to `ctc`.
    - Child and Dependent Care Credit names renamed to `cdcc`.
    fixed:
    - EITC maximum age in 2021 changed from 125 to infinity.
  date: 2022-02-28 00:00:00
- bump: minor
  changes:
    added:
    - Supplemental Security Income for individuals.
    - Social Security input variables, counted as unearned income for several programs.
  date: 2022-03-04 00:00:00
- bump: patch
  changes:
    changed:
    - Adjust variable labels for consistency.
  date: 2022-03-04 00:00:01
- bump: minor
  changes:
    added:
    - SNAP aggregate benefits and participation.
  date: 2022-03-05 00:00:00
- bump: patch
  changes:
    changed:
    - Point `e02400` to `social_security` (for PolicyEngine).
  date: 2022-03-07 00:00:00
- bump: patch
  changes:
    added:
    - '`spm_unit_weight` variable.'
    fixed:
    - SNAP now uses the additional amounts where main rates are not available.
  date: 2022-03-07 00:00:01
- bump: patch
  changes:
    changed:
    - '`is_married` moved from person-level to family-level, with a formula added.'
  date: 2022-03-08 00:00:00
- bump: patch
  changes:
    changed:
    - IRS-published uprated income tax parameters for 2019-22.
  date: 2022-03-09 00:00:00
- bump: patch
  changes:
    added:
    - February 2022 chained CPI-U.
    changed:
    - Simplified WIC uprating.
  date: 2022-03-11 00:00:00
- bump: patch
  changes:
    fixed:
    - EITC uses the correct phase-in rate.
  date: 2022-03-13 00:00:00
- bump: patch
  changes:
    changed:
    - Tax folder re-organised to improve modularity.
    fixed:
    - A bug in AMT calculations.
  date: 2022-03-16 21:22:44
- bump: patch
  changes:
    fixed:
    - Push action on GitHub correctly publishes.
  date: 2022-03-16 20:29:58
- bump: patch
  changes:
    fixed:
    - Push action on GitHub correctly publishes.
  date: 2022-03-16 21:22:44
- bump: minor
  changes:
    changed:
    - Added multiple parameters for California's TANF system.
    - Refactored the TANF structure for easier implementation of other state TANF
      programs.
  date: 2022-03-27 18:49:02
- bump: patch
  changes:
    added:
    - Page on TANF to documentation.
  date: 2022-03-28 10:40:42
- bump: patch
  changes:
    fixed:
    - Versioning action didn't update `setup.py`.
  date: 2022-03-28 10:55:27
- bump: minor
  changes:
    changed:
    - Added `is_eitc_qualifying_child` variable to improve EITC child logic.
    - Split `is_in_school` into `is_in_k12_school` and `is_full_time_student`.
  date: 2022-03-28 11:34:53
- bump: minor
  changes:
    added:
    - Net income limits for SNAP BBCE (TANF) program.
    - Legislative references for SNAP income limits.
    removed:
    - 165% SNAP gross income limit for separate elderly and disabled households (unused).
  date: 2022-03-30 01:17:38
- bump: minor
  changes:
    added:
    - CDCC parameters for eligibility and metadata.
    fixed:
    - A bug where the CDCC would phase down too quickly.
  date: 2022-03-30 11:46:11
- bump: patch
  changes:
    added:
    - Parameter metadata for tax credits and payroll taxes.
  date: 2022-03-30 13:12:44
- bump: patch
  changes:
    added:
    - Added full-time college student variable.
  date: 2022-03-30 18:53:00
- bump: minor
  changes:
    added:
    - HUD adjusted income and dependent variables and logic.
  date: 2022-04-05 19:04:10
- bump: patch
  changes:
    fixed:
    - Point TANF parameter to state instead of region.
  date: 2022-04-06 10:35:14
- bump: minor
  changes:
    added:
    - More recent Social Security payroll tax cap parameter values.
    - Separate parameters for employer payroll taxes and self-employment taxes.
    - Parameter for self-employment net earnings disregard.
    - Unit tests and legislative references for payroll and self-employment tax variables.
    changed:
    - Reorganized payroll and self-employment tax parameters and variables.
    - Replaced large parameters with infinity and made number formatting consistent.
    removed:
    - Reform-only `social_security.add_taxable_earnings` parameter.
    - Unused `exact` variable.
    - Variable for `social_security_taxes` (moved logic to `refundable_child_tax_credit`).
  date: 2022-04-07 06:08:18
- bump: patch
  changes:
    fixed:
    - Refundable CTC formula works properly when phase-in rate increased (comments
      added).
  date: 2022-04-12 18:38:49
- bump: minor
  changes:
    added:
    - Capped non-refundable credits variable.
    - Shortened labels for tax variables.
  date: 2022-04-13 12:58:29
- bump: minor
  changes:
    added:
    - Microdata now handled entirely within OpenFisca-US.
  date: 2022-04-14 08:19:40
- bump: patch
  changes:
    added:
    - Legislative references for CDCC parameters.
    fixed:
    - CDCC uses maximum dependent parameter.
  date: 2022-04-15 14:23:11
- bump: patch
  changes:
    added:
    - Unit tests for age variables.
    fixed:
    - Tax unit head and spouse flag logic.
  date: 2022-04-15 18:10:27
- bump: minor
  changes:
    added:
    - American Community Survey input.
  date: 2022-04-19 10:22:36
- bump: patch
  changes:
    fixed:
    - Bug preventing the package from publishing on PyPI.
  date: 2022-04-19 13:04:12
- bump: minor
  changes:
    added:
    - Per-vehicle payment (California)
  date: 2022-04-19 15:52:56
- bump: minor
  changes:
    added:
    - SPM unit income decile.
    - SPM unit OECD equivalisation.
    fixed:
    - Basic income variable for adults and seniors.
  date: 2022-04-21 14:15:27
- bump: minor
  changes:
    added:
    - Basic income now included in SPM unit benefits.
  date: 2022-04-21 20:42:35
- bump: patch
  changes:
    added:
    - URL from which to download the latest CPS dataset (skipping generation)
  date: 2022-04-22 13:39:09
- bump: minor
  changes:
    added:
    - Massachusetts state income tax.
    - EITC documentation notebook.
  date: 2022-04-30 22:16:10
- bump: minor
  changes:
    added:
    - Empty variables for state and local sales tax, and local income tax.
    - Logic for the SALT deduction to choose the greater of state and local income
      tax or state and local sales tax.
    - Massachusetts SNAP parameters.
  date: 2022-05-01 14:45:31
- bump: patch
  changes:
    added:
    - Notebook showing total net income and marginal tax rate charts for Massachusetts
      residents.
  date: 2022-05-01 20:21:24
- bump: minor
  changes:
    added:
    - Formulas for xtot, num, blind_head, blind_spouse, age_head, and age_spouse.
    - Unit tests for some existing formulas.
    changed:
    - Classify single person with dependents as head of household, not single.
    - Split tax unit variables into their own files.
    - Rename `marital_status` and `mars` to `filing_status`.
  date: 2022-05-01 21:21:19
- bump: minor
  changes:
    added:
    - Script to generate integration tests from TAXSIM.
    - TAXSIM integration tests for the EITC.
  date: 2022-05-01 23:08:30
- bump: minor
  changes:
    changed:
    - Tied SALT deduction to state income tax.
    - Improved charts in Massachusetts notebook.
  date: 2022-05-02 05:24:28
- bump: patch
  changes:
    fixed:
    - Specify documentation colors without policyengine package.
  date: 2022-05-02 06:38:45
- bump: minor
  changes:
    added:
    - TAXSIM tests for taxable SS and UI.
  date: 2022-05-02 17:50:11
- bump: minor
  changes:
    added:
    - SNAP parameters by state from snapscreener.com.
  date: 2022-05-03 16:41:49
- bump: minor
  changes:
    added:
    - SSI notebook.
    - SSI example to MA notebook.
    - MA state tax exemptions for aged and blind people.
    - Unit tests for state tax exemptions.
  date: 2022-05-04 19:44:35
- bump: patch
  changes:
    changed:
    - CO SNAP BBCE net income limit set to true.
    - Cite official source for SNAP emergency allotment amount.
  date: 2022-05-05 06:07:31
- bump: minor
  changes:
    added:
    - Metadata and verbose variable names for IRS computation up to AGI.
  date: 2022-05-05 17:25:36
- bump: patch
  changes:
    fixed:
    - Bug causing the system to fail to load on Colab.
  date: 2022-05-05 21:54:08
- bump: minor
  changes:
    added:
    - TAXSIM integration tests for AGI.
    changed:
    - TAXSIM variables renamed to contain `taxsim_` prefix.
  date: 2022-05-08 19:55:20
- bump: minor
  changes:
    added:
    - Medicaid eligibility for 50 states.
  date: 2022-05-10 13:57:16
- bump: minor
  changes:
    added:
    - TANF from CPS data.
    - Female variable.
    - Variable for number of own children in household.
  date: 2022-05-10 17:57:30
- bump: minor
  changes:
    added:
    - List of fully implemented programs at the US and state level.
  date: 2022-05-11 14:17:28
- bump: patch
  changes:
    fixed:
    - Moved lingering state income tax deduction files into variables/gov.
  date: 2022-05-11 15:14:12
- bump: patch
  changes:
    changed:
    - Label state income tax consistently with federal.
  date: 2022-05-11 17:41:12
- bump: patch
  changes:
    fixed:
    - Remove bad import causing failure on some headless configurations.
  date: 2022-05-11 23:19:04
- bump: minor
  changes:
    added:
    - Estimated Medicaid benefit value.
    - Aged/blind/disabled asset and income limits.
  date: 2022-05-16 12:11:08
- bump: minor
  changes:
    changed:
    - Refactored (references, simplifications and reorganisation) AGI -> taxable income
      code.
  date: 2022-05-16 20:12:47
- bump: patch
  changes:
    fixed:
    - Corrected EITC phase-out start values for 2020 and 2021.
  date: 2022-05-17 22:49:48
- bump: minor
  changes:
    added:
    - WIC takeup and nutritional risk imputations.
  date: 2022-05-19 11:54:27
- bump: minor
  changes:
    added:
    - MaritalUnit entity.
    - Massachusetts state supplement.
  date: 2022-05-19 12:47:08
- bump: patch
  changes:
    added:
    - WIC by earnings example in docs.
    fixed:
    - Made WIC categorical eligibility person-level and more accurate.
    - Pointed TANF maximum benefit variable to the correct parameter.
    - Bug preventing tax_unit_childcare_expenses from being calculated.
    removed:
    - Extraneous variable documentation fields.
  date: 2022-05-24 15:20:46
- bump: minor
  changes:
    added:
    - CDCC integration tests.
    changed:
    - Re-implemented CDCC according to the U.S. code.
  date: 2022-05-26 14:10:48
- bump: minor
  changes:
    added:
    - EITC parameters for 2017 and 2018.
  date: 2022-05-28 06:59:45
- bump: patch
  changes:
    fixed:
    - A bug causing the CDCC to not cap at the two-child childcare max expenses.
  date: 2022-05-30 22:40:36
- bump: minor
  changes:
    added:
    - SSI deeming rules.
  date: 2022-05-31 17:31:13
- bump: patch
  changes:
    added:
    - New `tax_unit_ssi` variable.
    - Example of single parent with two disabled children in SSI documentation notebook.
    fixed:
    - Zeroed out `premium_tax_credit` in Massachusetts example notebook.
  date: 2022-06-01 04:50:12
- bump: patch
  changes:
    fixed:
    - Typo in SSI notebook.
  date: 2022-06-01 05:49:06
- bump: patch
  changes:
    added:
    - New `taxsim_tfica` variable for testing.
  date: 2022-06-02 03:24:39
- bump: minor
  changes:
    changed:
    - Apply consistent CTC young child formula to all years.
    - Move CTC variables into their own files and other minor refactoring.
    fixed:
    - Limit excess of Social Security taxes over EITC for refundable CTC to taxpayers
      with a minimum number of children.
  date: 2022-06-02 11:44:25
- bump: patch
  changes:
    fixed:
    - Fix EITC bug which applied the phase-out after, instead of before, the phase-in.
  date: 2022-06-02 16:51:48
- bump: patch
  changes:
    changed:
    - Applied new openfisca-tools helper function `index_` to speed up SLSPC calculations.
  date: 2022-06-02 17:01:01
- bump: patch
  changes:
    fixed:
    - A bug causing UC- and SS-related MAGI to incorrectly overcount loss deductions.
  date: 2022-06-02 17:03:08
- bump: minor
  changes:
    added:
    - Massachusetts State income tax.
  date: 2022-06-06 13:50:33
- bump: patch
  changes:
    changed:
    - Reorganized state documentation.
    fixed:
    - Entered rent person-level in documentation to align with latest package update.
  date: 2022-06-06 16:15:48
- bump: patch
  changes:
    fixed:
    - Medicaid benefit value per state.
  date: 2022-06-07 09:54:21
- bump: minor
  changes:
    added:
    - New York State EITC.
    - Longer history for the Massachusetts rental tax deduction.
  date: 2022-06-07 18:04:31
- bump: patch
  changes:
    fixed:
    - Deduct government retirement contributions from MA taxable income on a per-person
      basis.
  date: 2022-06-07 20:27:48
- bump: patch
  changes:
    added:
    - Metadata for MA policy.
  date: 2022-06-08 05:07:17
- bump: patch
  changes:
    changed:
    - Breakdowns always specified as a list.
  date: 2022-06-08 10:45:48
- bump: minor
  changes:
    added:
    - Housing assistance and dependent variables.
  date: 2022-06-09 03:20:13
- bump: patch
  changes:
    fixed:
    - A bug causing itemisation logic to fail.
  date: 2022-06-10 13:24:12
- bump: patch
  changes:
    fixed:
    - Point `cdcc_refund` to `cdcc` not the deprecated `c33200`.
  date: 2022-06-12 20:17:09
- bump: minor
  changes:
    added:
    - New York State household credit.
  date: 2022-06-13 15:06:03
- bump: patch
  changes:
    fixed:
    - Childcare expenses are now correctly loaded from the CPS.
  date: 2022-06-13 21:56:08
- bump: patch
  changes:
    fixed:
    - A bug causing the CDCC to have negative relevant expenses.
  date: 2022-06-15 21:45:58
<<<<<<< HEAD
- bump: patch
  changes:
    changed:
    - Replace `phaseout` with `phase_out` or `phase-out` in variables and text.
    - Reorganize variables into their own files.
=======
- bump: minor
  changes:
    added:
    - Basic income amounts for young children and young adults.
    - Flat tax on AGI.
    fixed:
    - Three-digit zipcodes are generated with a fixed seed.
    - Housing subsidies correctly included in benefits.
    removed:
    - An unused CDCC abolition parameter.
  date: 2022-06-16 16:28:07
>>>>>>> 88c7d1a5
<|MERGE_RESOLUTION|>--- conflicted
+++ resolved
@@ -854,13 +854,6 @@
     fixed:
     - A bug causing the CDCC to have negative relevant expenses.
   date: 2022-06-15 21:45:58
-<<<<<<< HEAD
-- bump: patch
-  changes:
-    changed:
-    - Replace `phaseout` with `phase_out` or `phase-out` in variables and text.
-    - Reorganize variables into their own files.
-=======
 - bump: minor
   changes:
     added:
@@ -872,4 +865,8 @@
     removed:
     - An unused CDCC abolition parameter.
   date: 2022-06-16 16:28:07
->>>>>>> 88c7d1a5
+- bump: patch
+  changes:
+    changed:
+    - Replace `phaseout` with `phase_out` or `phase-out` in variables and text.
+    - Reorganize variables into their own files.