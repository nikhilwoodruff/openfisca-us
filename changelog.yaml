--- conflicted
+++ resolved
@@ -486,28 +486,25 @@
 - bump: minor
   changes:
     added:
-    - More recent Social Security payroll tax cap parameter values.
-    - Separate parameters for employer payroll taxes and self-employment taxes.
-    - Parameter for self-employment net earnings disregard.
-    - Unit tests and legislative references for payroll and self-employment tax variables.
-    changed:
-    - Reorganized payroll and self-employment tax parameters and variables.
-    - Replaced large parameters with infinity and made number formatting consistent.
+      - More recent Social Security payroll tax cap parameter values.
+      - Separate parameters for employer payroll taxes and self-employment taxes.
+      - Parameter for self-employment net earnings disregard.
+      - Unit tests and legislative references for payroll and self-employment tax variables.
+    changed:
+      - Reorganized payroll and self-employment tax parameters and variables.
+      - Replaced large parameters with infinity and made number formatting consistent.
     removed:
-    - Reform-only `social_security.add_taxable_earnings` parameter.
-    - Unused `exact` variable.
-    - Variable for `social_security_taxes` (moved logic to `refundable_child_tax_credit`).
+      - Reform-only `social_security.add_taxable_earnings` parameter.
+      - Unused `exact` variable.
+      - Variable for `social_security_taxes` (moved logic to `refundable_child_tax_credit`).
   date: 2022-04-07 06:08:18
-<<<<<<< HEAD
-- bump: minor
-  changes:
-    added:
-      - Microdata now handled entirely within OpenFisca-US.
-=======
-- bump: patch
-  changes:
-    fixed:
-    - Refundable CTC formula works properly when phase-in rate increased (comments
-      added).
+- bump: patch
+  changes:
+    fixed:
+      - Refundable CTC formula works properly when phase-in rate increased (comments
+        added).
   date: 2022-04-12 18:38:49
->>>>>>> b1c81742
+- bump: minor
+  changes:
+    added:
+      - Microdata now handled entirely within OpenFisca-US.