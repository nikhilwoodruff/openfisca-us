- changes:
    added:
    - First prototype version with a standard deduction variable.
  date: 2021-06-28 00:00:00
  version: 0.0.1
- bump: minor
  changes:
    added:
    - Prototype with some tax implementations.
  date: 2021-12-25 00:00:00
- bump: minor
  changes:
    added:
    - Tax variables, some benefit variables.
  date: 2021-12-25 00:00:01
- bump: minor
  changes:
    added:
    - Lifeline benefit.
  date: 2021-12-25 00:00:02
- bump: patch
  changes:
    added:
    - Automated tests.
  date: 2021-12-25 00:00:03
- bump: minor
  changes:
    added:
    - TANF eligibility, broken down into demographic and financial variables, with
      financial separated by current enrollment in program.
    - Demographic TANF eligibility per IL rules.
  date: 2021-12-26 00:00:00
- bump: minor
  changes:
    added:
    - Medicaid income thresholds for California.
  date: 2021-12-27 00:00:00
- bump: minor
  changes:
    added:
    - Alternative Minimum Tax (AMT) income and liability logic.
    - Development tools for auto-generating unit tests for Tax-Calculator functions.
  date: 2021-12-28 00:00:00
- bump: minor
  changes:
    added:
    - Gains Tax (capital gains treatment) logic and parameters.
  date: 2021-12-28 00:00:01
- bump: minor
  changes:
    added:
    - Minimum benefit logic for SNAP.
  date: 2021-12-28 00:00:02
- bump: minor
  changes:
    added:
    - Social Security taxation logic.
  date: 2021-12-28 00:00:03
- bump: minor
  changes:
    added:
    - Income-to-SMI (state median income) ratio.
  date: 2021-12-28 00:00:04
- bump: minor
  changes:
    added:
    - American Opportunity (tax) Credit.
    - Lifetime Learning (tax) Credit.
  date: 2021-12-30 00:00:00
- bump: minor
  changes:
    added:
    - Elderly and Disabled (tax) Credit.
  date: 2021-12-30 00:00:01
- bump: minor
  changes:
    added:
    - Formula for Medicaid person type, based on age and dependents.
    - Variable for whether a person meets their Medicaid income eligibility requirement.
  date: 2021-12-31 00:00:00
- bump: minor
  changes:
    added:
    - SNAP eligibility based on federal net and gross income limits.
    - Unit and integration tests for SNAP variables.
  date: 2022-01-03 00:00:00
- bump: minor
  changes:
    added:
    - Federal SNAP asset tests logic
  date: 2022-01-03 00:00:01
- bump: minor
  changes:
    added:
    - CCDF subsidy top-level logic
  date: 2022-01-03 00:00:02
- bump: minor
  changes:
    added:
    - Categorical eligibility for SNAP, including broad-based categorical eligibility
      via low-cost TANF programs that effectively extend SNAP's asset and income limits.
    changed:
    - Refactored SNAP code.
  date: 2022-01-04 00:00:00
- bump: patch
  changes:
    changed:
    - Use USDA elderly and disabled definitions in SNAP calculations.
  date: 2022-01-06 00:00:00
- bump: minor
  changes:
    added:
    - Total child care market rate.
  date: 2022-01-06 00:00:01
- bump: minor
  changes:
    added:
    - Update child care market rate to annual.
  date: 2022-01-06 00:00:02
- bump: patch
  changes:
    added:
    - Formulas for `childcare_hours_per_week` and `spm_unit_size`.
    - Unit tests and units for some variables.
    changed:
    - Reorganized variables.
  date: 2022-01-07 00:00:00
- bump: patch
  changes:
    changed:
    - Removes the `u` prefix from all variable label strings.
  date: 2022-01-08 00:00:00
- bump: patch
  changes:
    added:
    - Units to all tax variables.
    changed:
    - Adds one line between tests in yaml files.
    - Use consistent imports in variable Python files.
    removed:
    - C-TAM benefit variables in tax Python files.
    - Erroneous formula for `eic` variable.
  date: 2022-01-08 00:00:01
- bump: minor
  changes:
    added:
    - Formula for initial TANF eligibility.
    - 'Two new variables: `tanf_gross_earned_income` and `tanf_gross_unearned_income`.'
    - Variable & parameter for `initial_employment_deduction`.
    - Integration tests for TANF cash aid from TANF IL website.
    changed:
    - '`tanf_countable_income` now includes unearned income and earned income deduction.'
  date: 2022-01-09 00:00:00
- bump: patch
  changes:
    fixed:
    - Test runner failed to test string values.
  date: 2022-01-12 00:00:00
- bump: patch
  changes:
    added:
    - Metadata for SNAP eligibility parameters.
    fixed:
    - Parameter misname in SNAP formula.
  date: 2022-01-14 00:00:00
- bump: minor
  changes:
    added:
    - Add CCDF copay formula.
  date: 2022-01-14 00:00:01
- bump: minor
  changes:
    added:
    - Formula for SSI based on eligibility and amount if eligible.
  date: 2022-01-14 00:00:02
- bump: minor
  changes:
    fixed:
    - Update CCDF subsidy formula.
  date: 2022-01-15 00:00:00
- bump: patch
  changes:
    fixed:
    - Added links to version tag diffs in changelog.
  date: 2022-01-15 00:00:01
- bump: minor
  changes:
    added:
    - Logic for SNAP excess medical deduction and dependent care deduction.
    - Limit SNAP earned income deduction to earned income.
    - Jupyter Book documentation on SNAP.
    - Updated SNAP parameters.
    - 'Empty variables for calculating SNAP: `employment_income`, `self_employment_income`,
      `dividend_income`, `interest_income`, `childcare_expenses`, and `medical_out_of_pocket_expenses`.'
    changed:
    - Significant refactoring of SNAP code.
    - Use openfisca-tools for `add` and `aggr` functions, and pass lists of variables
      to these function.
    - Rename min/max SNAP benefit parameters and variables to use `allotment`.
  date: 2022-01-17 00:00:00
- bump: patch
  changes:
    changed:
    - Add metadata for variables and parameters used in SNAP calculations.
    - Renames two parameters involved in SNAP deductions from `threshold` to `disregard`.
  date: 2022-01-17 00:00:01
- bump: minor
  changes:
    added:
    - Child Tax Credit (including adult dependents) parameters, logic and tests.
  date: 2022-01-17 00:00:02
- bump: minor
  changes:
    added:
    - Categorical eligibility to school meal subsidies.
    - Documentation notebook on school meal subsidies.
    - Parameterized income sources for school meal subsidies.
    changed:
    - Count school meal subsidies by school enrollment rather than age.
    - Remove `spm_unit_` prefix from school meal variables.
  date: 2022-01-25 00:00:00
- bump: minor
  changes:
    added:
    - Child Tax Credit (and historical policy).
    - Non-refundable and refundable credit handling in tax logic.
    - Metadata for education credits and the EITC.
    fixed:
    - Bugs in head/spouse detection and nonrefundable credits.
  date: 2022-01-28 00:00:00
- bump: patch
  changes:
    added:
    - Metadata and variable aliases for key tax variables.
    - Employment, self-employment, interest and dividend income as inputs to tax logic.
  date: 2022-02-02 00:00:00
- bump: patch
  changes:
    added:
    - Added formula for TANF variable `continuous_tanf_eligibility`
    - Added integration test for continuous TANF eligibility to `integration.yaml`
  date: 2022-02-06 00:00:00
- bump: minor
  changes:
    added:
    - SNAP emergency allotments for California.
    - SNAP unearned income example in JupyterBook docs.
  date: 2022-02-06 00:00:01
- bump: minor
  changes:
    added:
    - California Clean Vehicle Rebate Project.
  date: 2022-02-07 00:00:00
- bump: minor
  changes:
    added:
    - Guaranteed income / cash assistance pilot income variable. This counts as unearned
      income for SNAP, uncounted for taxes and other benefits.
  date: 2022-02-07 00:00:01
- bump: patch
  changes:
    fixed:
    - EITC logic and parameters for non-3-child tax units.
  date: 2022-02-08 00:00:00
- bump: patch
  changes:
    added:
    - PolicyEngine metadata and notebook for Lifeline program.
    - Formula for `irs_gross_income`, which Lifeline uses to calculate income-based
      eligibility.
  date: 2022-02-08 00:00:01
- bump: patch
  changes:
    fixed:
    - Add Lifeline notebook to table of contents.
  date: 2022-02-08 00:00:02
- bump: minor
  changes:
    added:
    - Income limits for 5 Maryland Medicaid coverage groups.
  date: 2022-02-09 00:00:00
- bump: minor
  changes:
    added:
    - WIC program.
    fixed:
    - Include guaranteed income / cash assistance in market income.
  date: 2022-02-09 00:00:01
- bump: patch
  changes:
    fixed:
    - Change WIC display name from `WIC benefit value` to `WIC`.
  date: 2022-02-09 00:00:02
- bump: patch
  changes:
    fixed:
    - Specify WIC's unit as USD.
  date: 2022-02-09 00:00:03
- bump: patch
  changes:
    fixed:
    - Remove guaranteed income / cash assistance from benefits.
  date: 2022-02-09 00:00:04
- bump: patch
  changes:
    added:
    - Categorical breakdown metadata infrastructure from OpenFisca-Tools.
  date: 2022-02-10 00:00:00
- bump: patch
  changes:
    added:
    - Chained CPI-U (monthly and August-only) parameters.
    - Metadata for SNAP max allotment.
  date: 2022-02-13 00:00:00
- bump: patch
  changes:
    changed:
    - OpenFisca-Tools constraint widened to the current major version.
  date: 2022-02-16 00:00:00
- bump: minor
  changes:
    added:
    - Uprated tax parameters for federal income tax.
  date: 2022-02-21 00:00:00
- bump: minor
  changes:
    added:
    - Affordable Connectivity Program.
    changed:
    - Split school meal subsidies into free and reduced-price.
  date: 2022-02-21 00:00:01
- bump: minor
  changes:
    added:
    - Rural Tribal supplement for Lifeline.
    changed:
    - Restructure ACP and EBB Tribal amounts to work with PolicyEngine.
  date: 2022-02-21 00:00:02
- bump: patch
  changes:
    changed:
    - Edited labels for ACP and SNAP normal allotment.
  date: 2022-02-21 00:00:03
- bump: patch
  changes:
    fixed:
    - Subtract Lifeline from broadband cost before calculating ACP and EBB.
  date: 2022-02-27 00:00:00
- bump: patch
  changes:
    added:
    - Code coverage badge to README.md.
    - Reminder for pull requests to run `make format && make documentation`.
    - CPI-uprated values for WIC average payments.
    changed:
    - Child Tax Credit names renamed to `ctc`.
    - Child and Dependent Care Credit names renamed to `cdcc`.
    fixed:
    - EITC maximum age in 2021 changed from 125 to infinity.
  date: 2022-02-28 00:00:00
- bump: minor
  changes:
    added:
    - Supplemental Security Income for individuals.
    - Social Security input variables, counted as unearned income for several programs.
  date: 2022-03-04 00:00:00
- bump: patch
  changes:
    changed:
    - Adjust variable labels for consistency.
  date: 2022-03-04 00:00:01
- bump: minor
  changes:
    added:
    - SNAP aggregate benefits and participation.
  date: 2022-03-05 00:00:00
- bump: patch
  changes:
    changed:
    - Point `e02400` to `social_security` (for PolicyEngine).
  date: 2022-03-07 00:00:00
- bump: patch
  changes:
    added:
    - '`spm_unit_weight` variable.'
    fixed:
    - SNAP now uses the additional amounts where main rates are not available.
  date: 2022-03-07 00:00:01
- bump: patch
  changes:
    changed:
    - '`is_married` moved from person-level to family-level, with a formula added.'
  date: 2022-03-08 00:00:00
- bump: patch
  changes:
    changed:
    - IRS-published uprated income tax parameters for 2019-22.
  date: 2022-03-09 00:00:00
- bump: patch
  changes:
    added:
    - February 2022 chained CPI-U.
    changed:
    - Simplified WIC uprating.
  date: 2022-03-11 00:00:00
- bump: patch
  changes:
    fixed:
    - EITC uses the correct phase-in rate.
  date: 2022-03-13 00:00:00
- bump: patch
  changes:
    changed:
    - Tax folder re-organised to improve modularity.
    fixed:
    - A bug in AMT calculations.
  date: 2022-03-16 21:22:44
- bump: patch
  changes:
    fixed:
    - Push action on GitHub correctly publishes.
  date: 2022-03-16 20:29:58
- bump: patch
  changes:
    fixed:
    - Push action on GitHub correctly publishes.
  date: 2022-03-16 21:22:44
- bump: minor
  changes:
    changed:
    - Added multiple parameters for California's TANF system.
    - Refactored the TANF structure for easier implementation of other state TANF
      programs.
  date: 2022-03-27 18:49:02
- bump: patch
  changes:
    added:
    - Page on TANF to documentation.
  date: 2022-03-28 10:40:42
- bump: patch
  changes:
    fixed:
    - Versioning action didn't update `setup.py`.
  date: 2022-03-28 10:55:27
- bump: minor
  changes:
    changed:
    - Added `is_eitc_qualifying_child` variable to improve EITC child logic.
    - Split `is_in_school` into `is_in_k12_school` and `is_full_time_student`.
  date: 2022-03-28 11:34:53
- bump: minor
  changes:
    added:
    - Net income limits for SNAP BBCE (TANF) program.
    - Legislative references for SNAP income limits.
    removed:
    - 165% SNAP gross income limit for separate elderly and disabled households (unused).
  date: 2022-03-30 01:17:38
- bump: minor
  changes:
    added:
    - CDCC parameters for eligibility and metadata.
    fixed:
    - A bug where the CDCC would phase down too quickly.
  date: 2022-03-30 11:46:11
- bump: patch
  changes:
    added:
    - Parameter metadata for tax credits and payroll taxes.
  date: 2022-03-30 13:12:44
- bump: patch
  changes:
    added:
    - Added full-time college student variable.
  date: 2022-03-30 18:53:00
- bump: minor
  changes:
    added:
    - HUD adjusted income and dependent variables and logic.
  date: 2022-04-05 19:04:10
- bump: patch
  changes:
    fixed:
    - Point TANF parameter to state instead of region.
  date: 2022-04-06 10:35:14
- bump: minor
  changes:
    added:
    - More recent Social Security payroll tax cap parameter values.
    - Separate parameters for employer payroll taxes and self-employment taxes.
    - Parameter for self-employment net earnings disregard.
    - Unit tests and legislative references for payroll and self-employment tax variables.
    changed:
    - Reorganized payroll and self-employment tax parameters and variables.
    - Replaced large parameters with infinity and made number formatting consistent.
    removed:
    - Reform-only `social_security.add_taxable_earnings` parameter.
    - Unused `exact` variable.
    - Variable for `social_security_taxes` (moved logic to `refundable_child_tax_credit`).
  date: 2022-04-07 06:08:18
- bump: patch
  changes:
    fixed:
    - Refundable CTC formula works properly when phase-in rate increased (comments
      added).
  date: 2022-04-12 18:38:49
- bump: minor
  changes:
    added:
    - Capped non-refundable credits variable.
    - Shortened labels for tax variables.
  date: 2022-04-13 12:58:29
- bump: minor
  changes:
    added:
    - Microdata now handled entirely within OpenFisca-US.
  date: 2022-04-14 08:19:40
- bump: patch
  changes:
    added:
    - Legislative references for CDCC parameters.
    fixed:
    - CDCC uses maximum dependent parameter.
  date: 2022-04-15 14:23:11
- bump: patch
  changes:
    added:
    - Unit tests for age variables.
    fixed:
    - Tax unit head and spouse flag logic.
  date: 2022-04-15 18:10:27
- bump: minor
  changes:
    added:
    - American Community Survey input.
  date: 2022-04-19 10:22:36
- bump: patch
  changes:
    fixed:
    - Bug preventing the package from publishing on PyPI.
  date: 2022-04-19 13:04:12
- bump: minor
  changes:
    added:
    - Per-vehicle payment (California)
  date: 2022-04-19 15:52:56
- bump: minor
  changes:
    added:
    - SPM unit income decile.
    - SPM unit OECD equivalisation.
    fixed:
    - Basic income variable for adults and seniors.
  date: 2022-04-21 14:15:27
- bump: minor
  changes:
    added:
    - Basic income now included in SPM unit benefits.
  date: 2022-04-21 20:42:35
- bump: patch
  changes:
    added:
    - URL from which to download the latest CPS dataset (skipping generation)
  date: 2022-04-22 13:39:09
- bump: minor
  changes:
    added:
    - Massachusetts state income tax.
    - EITC documentation notebook.
  date: 2022-04-30 22:16:10
- bump: minor
  changes:
    added:
    - Empty variables for state and local sales tax, and local income tax.
    - Logic for the SALT deduction to choose the greater of state and local income
      tax or state and local sales tax.
    - Massachusetts SNAP parameters.
  date: 2022-05-01 14:45:31
- bump: patch
  changes:
    added:
    - Notebook showing total net income and marginal tax rate charts for Massachusetts
      residents.
  date: 2022-05-01 20:21:24
- bump: minor
  changes:
    added:
    - Formulas for xtot, num, blind_head, blind_spouse, age_head, and age_spouse.
    - Unit tests for some existing formulas.
    changed:
    - Classify single person with dependents as head of household, not single.
    - Split tax unit variables into their own files.
    - Rename `marital_status` and `mars` to `filing_status`.
  date: 2022-05-01 21:21:19
- bump: minor
  changes:
    added:
    - Script to generate integration tests from TAXSIM.
    - TAXSIM integration tests for the EITC.
<<<<<<< HEAD
- bump: minor
  changes:
    added:
    - TAXSIM tests for taxable SS and UI.
=======
  date: 2022-05-01 23:08:30
- bump: minor
  changes:
    changed:
    - Tied SALT deduction to state income tax.
    - Improved charts in Massachusetts notebook.
  date: 2022-05-02 05:24:28
- bump: patch
  changes:
    fixed:
    - Specify documentation colors without policyengine package.
  date: 2022-05-02 06:38:45
>>>>>>> d9addf7d
<|MERGE_RESOLUTION|>--- conflicted
+++ resolved
@@ -597,12 +597,6 @@
     added:
     - Script to generate integration tests from TAXSIM.
     - TAXSIM integration tests for the EITC.
-<<<<<<< HEAD
-- bump: minor
-  changes:
-    added:
-    - TAXSIM tests for taxable SS and UI.
-=======
   date: 2022-05-01 23:08:30
 - bump: minor
   changes:
@@ -615,4 +609,7 @@
     fixed:
     - Specify documentation colors without policyengine package.
   date: 2022-05-02 06:38:45
->>>>>>> d9addf7d
+- bump: minor
+  changes:
+    added:
+    - TAXSIM tests for taxable SS and UI.