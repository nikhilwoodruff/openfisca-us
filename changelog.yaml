- changes:
    added:
      - First prototype version with a standard deduction variable.
  date: 2021-06-28 00:00:00
  version: 0.0.1
- bump: minor
  changes:
    added:
      - Prototype with some tax implementations.
  date: 2021-12-25 00:00:00
- bump: minor
  changes:
    added:
      - Tax variables, some benefit variables.
  date: 2021-12-25 00:00:01
- bump: minor
  changes:
    added:
      - Lifeline benefit.
  date: 2021-12-25 00:00:02
- bump: patch
  changes:
    added:
      - Automated tests.
  date: 2021-12-25 00:00:03
- bump: minor
  changes:
    added:
      - TANF eligibility, broken down into demographic and financial variables, with
        financial separated by current enrollment in program.
      - Demographic TANF eligibility per IL rules.
  date: 2021-12-26 00:00:00
- bump: minor
  changes:
    added:
      - Medicaid income thresholds for California.
  date: 2021-12-27 00:00:00
- bump: minor
  changes:
    added:
      - Alternative Minimum Tax (AMT) income and liability logic.
      - Development tools for auto-generating unit tests for Tax-Calculator functions.
  date: 2021-12-28 00:00:00
- bump: minor
  changes:
    added:
      - Gains Tax (capital gains treatment) logic and parameters.
  date: 2021-12-28 00:00:01
- bump: minor
  changes:
    added:
      - Minimum benefit logic for SNAP.
  date: 2021-12-28 00:00:02
- bump: minor
  changes:
    added:
      - Social Security taxation logic.
  date: 2021-12-28 00:00:03
- bump: minor
  changes:
    added:
      - Income-to-SMI (state median income) ratio.
  date: 2021-12-28 00:00:04
- bump: minor
  changes:
    added:
      - American Opportunity (tax) Credit.
      - Lifetime Learning (tax) Credit.
  date: 2021-12-30 00:00:00
- bump: minor
  changes:
    added:
      - Elderly and Disabled (tax) Credit.
  date: 2021-12-30 00:00:01
- bump: minor
  changes:
    added:
      - Formula for Medicaid person type, based on age and dependents.
      - Variable for whether a person meets their Medicaid income eligibility requirement.
  date: 2021-12-31 00:00:00
- bump: minor
  changes:
    added:
      - SNAP eligibility based on federal net and gross income limits.
      - Unit and integration tests for SNAP variables.
  date: 2022-01-03 00:00:00
- bump: minor
  changes:
    added:
      - Federal SNAP asset tests logic
  date: 2022-01-03 00:00:01
- bump: minor
  changes:
    added:
      - CCDF subsidy top-level logic
  date: 2022-01-03 00:00:02
- bump: minor
  changes:
    added:
      - Categorical eligibility for SNAP, including broad-based categorical eligibility
        via low-cost TANF programs that effectively extend SNAP's asset and income limits.
    changed:
      - Refactored SNAP code.
  date: 2022-01-04 00:00:00
- bump: patch
  changes:
    changed:
      - Use USDA elderly and disabled definitions in SNAP calculations.
  date: 2022-01-06 00:00:00
- bump: minor
  changes:
    added:
      - Total child care market rate.
  date: 2022-01-06 00:00:01
- bump: minor
  changes:
    added:
      - Update child care market rate to annual.
  date: 2022-01-06 00:00:02
- bump: patch
  changes:
    added:
      - Formulas for `childcare_hours_per_week` and `spm_unit_size`.
      - Unit tests and units for some variables.
    changed:
      - Reorganized variables.
  date: 2022-01-07 00:00:00
- bump: patch
  changes:
    changed:
      - Removes the `u` prefix from all variable label strings.
  date: 2022-01-08 00:00:00
- bump: patch
  changes:
    added:
      - Units to all tax variables.
    changed:
      - Adds one line between tests in yaml files.
      - Use consistent imports in variable Python files.
    removed:
      - C-TAM benefit variables in tax Python files.
      - Erroneous formula for `eic` variable.
  date: 2022-01-08 00:00:01
- bump: minor
  changes:
    added:
      - Formula for initial TANF eligibility.
      - "Two new variables: `tanf_gross_earned_income` and `tanf_gross_unearned_income`."
      - Variable & parameter for `initial_employment_deduction`.
      - Integration tests for TANF cash aid from TANF IL website.
    changed:
      - "`tanf_countable_income` now includes unearned income and earned income deduction."
  date: 2022-01-09 00:00:00
- bump: patch
  changes:
    fixed:
      - Test runner failed to test string values.
  date: 2022-01-12 00:00:00
- bump: patch
  changes:
    added:
      - Metadata for SNAP eligibility parameters.
    fixed:
      - Parameter misname in SNAP formula.
  date: 2022-01-14 00:00:00
- bump: minor
  changes:
    added:
      - Add CCDF copay formula.
  date: 2022-01-14 00:00:01
- bump: minor
  changes:
    added:
      - Formula for SSI based on eligibility and amount if eligible.
  date: 2022-01-14 00:00:02
- bump: minor
  changes:
    fixed:
      - Update CCDF subsidy formula.
  date: 2022-01-15 00:00:00
- bump: patch
  changes:
    fixed:
      - Added links to version tag diffs in changelog.
  date: 2022-01-15 00:00:01
- bump: minor
  changes:
    added:
      - Logic for SNAP excess medical deduction and dependent care deduction.
      - Limit SNAP earned income deduction to earned income.
      - Jupyter Book documentation on SNAP.
      - Updated SNAP parameters.
      - "Empty variables for calculating SNAP: `employment_income`, `self_employment_income`,
        `dividend_income`, `interest_income`, `childcare_expenses`, and `medical_out_of_pocket_expenses`."
    changed:
      - Significant refactoring of SNAP code.
      - Use openfisca-tools for `add` and `aggr` functions, and pass lists of variables
        to these function.
      - Rename min/max SNAP benefit parameters and variables to use `allotment`.
  date: 2022-01-17 00:00:00
- bump: patch
  changes:
    changed:
      - Add metadata for variables and parameters used in SNAP calculations.
      - Renames two parameters involved in SNAP deductions from `threshold` to `disregard`.
  date: 2022-01-17 00:00:01
- bump: minor
  changes:
    added:
      - Child Tax Credit (including adult dependents) parameters, logic and tests.
  date: 2022-01-17 00:00:02
- bump: minor
  changes:
    added:
      - Categorical eligibility to school meal subsidies.
      - Documentation notebook on school meal subsidies.
      - Parameterized income sources for school meal subsidies.
    changed:
      - Count school meal subsidies by school enrollment rather than age.
      - Remove `spm_unit_` prefix from school meal variables.
  date: 2022-01-25 00:00:00
- bump: minor
  changes:
    added:
      - Child Tax Credit (and historical policy).
      - Non-refundable and refundable credit handling in tax logic.
      - Metadata for education credits and the EITC.
    fixed:
      - Bugs in head/spouse detection and nonrefundable credits.
  date: 2022-01-28 00:00:00
- bump: patch
  changes:
    added:
      - Metadata and variable aliases for key tax variables.
      - Employment, self-employment, interest and dividend income as inputs to tax logic.
  date: 2022-02-02 00:00:00
- bump: patch
  changes:
    added:
      - Added formula for TANF variable `continuous_tanf_eligibility`
      - Added integration test for continuous TANF eligibility to `integration.yaml`
  date: 2022-02-06 00:00:00
- bump: minor
  changes:
    added:
      - SNAP emergency allotments for California.
      - SNAP unearned income example in JupyterBook docs.
  date: 2022-02-06 00:00:01
- bump: minor
  changes:
    added:
      - California Clean Vehicle Rebate Project.
  date: 2022-02-07 00:00:00
- bump: minor
  changes:
    added:
      - Guaranteed income / cash assistance pilot income variable. This counts as unearned
        income for SNAP, uncounted for taxes and other benefits.
  date: 2022-02-07 00:00:01
- bump: patch
  changes:
    fixed:
      - EITC logic and parameters for non-3-child tax units.
  date: 2022-02-08 00:00:00
- bump: patch
  changes:
    added:
      - PolicyEngine metadata and notebook for Lifeline program.
      - Formula for `irs_gross_income`, which Lifeline uses to calculate income-based
        eligibility.
  date: 2022-02-08 00:00:01
- bump: patch
  changes:
    fixed:
      - Add Lifeline notebook to table of contents.
  date: 2022-02-08 00:00:02
- bump: minor
  changes:
    added:
      - Income limits for 5 Maryland Medicaid coverage groups.
  date: 2022-02-09 00:00:00
- bump: minor
  changes:
    added:
      - WIC program.
    fixed:
      - Include guaranteed income / cash assistance in market income.
  date: 2022-02-09 00:00:01
- bump: patch
  changes:
    fixed:
      - Change WIC display name from `WIC benefit value` to `WIC`.
  date: 2022-02-09 00:00:02
- bump: patch
  changes:
    fixed:
      - Specify WIC's unit as USD.
  date: 2022-02-09 00:00:03
- bump: patch
  changes:
    fixed:
      - Remove guaranteed income / cash assistance from benefits.
  date: 2022-02-09 00:00:04
- bump: patch
  changes:
    added:
      - Categorical breakdown metadata infrastructure from OpenFisca-Tools.
  date: 2022-02-10 00:00:00
- bump: patch
  changes:
    added:
      - Chained CPI-U (monthly and August-only) parameters.
      - Metadata for SNAP max allotment.
  date: 2022-02-13 00:00:00
- bump: patch
  changes:
    changed:
      - OpenFisca-Tools constraint widened to the current major version.
  date: 2022-02-16 00:00:00
- bump: minor
  changes:
    added:
      - Uprated tax parameters for federal income tax.
  date: 2022-02-21 00:00:00
- bump: minor
  changes:
    added:
      - Affordable Connectivity Program.
    changed:
      - Split school meal subsidies into free and reduced-price.
  date: 2022-02-21 00:00:01
- bump: minor
  changes:
    added:
      - Rural Tribal supplement for Lifeline.
    changed:
      - Restructure ACP and EBB Tribal amounts to work with PolicyEngine.
  date: 2022-02-21 00:00:02
- bump: patch
  changes:
    changed:
      - Edited labels for ACP and SNAP normal allotment.
  date: 2022-02-21 00:00:03
- bump: patch
  changes:
    fixed:
      - Subtract Lifeline from broadband cost before calculating ACP and EBB.
  date: 2022-02-27 00:00:00
- bump: patch
  changes:
    added:
      - Code coverage badge to README.md.
      - Reminder for pull requests to run `make format && make documentation`.
      - CPI-uprated values for WIC average payments.
    changed:
      - Child Tax Credit names renamed to `ctc`.
      - Child and Dependent Care Credit names renamed to `cdcc`.
    fixed:
      - EITC maximum age in 2021 changed from 125 to infinity.
  date: 2022-02-28 00:00:00
- bump: minor
  changes:
    added:
      - Supplemental Security Income for individuals.
      - Social Security input variables, counted as unearned income for several programs.
  date: 2022-03-04 00:00:00
- bump: patch
  changes:
    changed:
      - Adjust variable labels for consistency.
  date: 2022-03-04 00:00:01
- bump: minor
  changes:
    added:
      - SNAP aggregate benefits and participation.
  date: 2022-03-05 00:00:00
- bump: patch
  changes:
    changed:
      - Point `e02400` to `social_security` (for PolicyEngine).
  date: 2022-03-07 00:00:00
- bump: patch
  changes:
    added:
      - "`spm_unit_weight` variable."
    fixed:
      - SNAP now uses the additional amounts where main rates are not available.
  date: 2022-03-07 00:00:01
- bump: patch
  changes:
    changed:
      - "`is_married` moved from person-level to family-level, with a formula added."
  date: 2022-03-08 00:00:00
- bump: patch
  changes:
    changed:
      - IRS-published uprated income tax parameters for 2019-22.
  date: 2022-03-09 00:00:00
- bump: patch
  changes:
    added:
      - February 2022 chained CPI-U.
    changed:
      - Simplified WIC uprating.
  date: 2022-03-11 00:00:00
- bump: patch
  changes:
    fixed:
      - EITC uses the correct phase-in rate.
  date: 2022-03-13 00:00:00
- bump: patch
  changes:
    changed:
      - Tax folder re-organised to improve modularity.
    fixed:
      - A bug in AMT calculations.
  date: 2022-03-16 21:22:44
- bump: patch
  changes:
    fixed:
      - Push action on GitHub correctly publishes.
  date: 2022-03-16 20:29:58
- bump: patch
  changes:
    fixed:
      - Push action on GitHub correctly publishes.
  date: 2022-03-16 21:22:44
- bump: minor
  changes:
    changed:
      - Added multiple parameters for California's TANF system.
      - Refactored the TANF structure for easier implementation of other state TANF
        programs.
  date: 2022-03-27 18:49:02
- bump: patch
  changes:
    added:
      - Page on TANF to documentation.
  date: 2022-03-28 10:40:42
- bump: patch
  changes:
    fixed:
      - Versioning action didn't update `setup.py`.
  date: 2022-03-28 10:55:27
- bump: minor
  changes:
    changed:
      - Added `is_eitc_qualifying_child` variable to improve EITC child logic.
      - Split `is_in_school` into `is_in_k12_school` and `is_full_time_student`.
  date: 2022-03-28 11:34:53
- bump: minor
  changes:
    added:
      - Net income limits for SNAP BBCE (TANF) program.
      - Legislative references for SNAP income limits.
    removed:
      - 165% SNAP gross income limit for separate elderly and disabled households (unused).
  date: 2022-03-30 01:17:38
- bump: minor
  changes:
    added:
      - CDCC parameters for eligibility and metadata.
    fixed:
      - A bug where the CDCC would phase down too quickly.
  date: 2022-03-30 11:46:11
- bump: patch
  changes:
    added:
      - Parameter metadata for tax credits and payroll taxes.
  date: 2022-03-30 13:12:44
- bump: patch
  changes:
    added:
      - Added full-time college student variable.
  date: 2022-03-30 18:53:00
- bump: minor
  changes:
    added:
      - HUD adjusted income and dependent variables and logic.
  date: 2022-04-05 19:04:10
- bump: patch
  changes:
    fixed:
      - Point TANF parameter to state instead of region.
  date: 2022-04-06 10:35:14
- bump: minor
  changes:
    added:
      - More recent Social Security payroll tax cap parameter values.
      - Separate parameters for employer payroll taxes and self-employment taxes.
      - Parameter for self-employment net earnings disregard.
      - Unit tests and legislative references for payroll and self-employment tax variables.
    changed:
      - Reorganized payroll and self-employment tax parameters and variables.
      - Replaced large parameters with infinity and made number formatting consistent.
    removed:
      - Reform-only `social_security.add_taxable_earnings` parameter.
      - Unused `exact` variable.
      - Variable for `social_security_taxes` (moved logic to `refundable_child_tax_credit`).
  date: 2022-04-07 06:08:18
- bump: patch
  changes:
    fixed:
      - Refundable CTC formula works properly when phase-in rate increased (comments
        added).
  date: 2022-04-12 18:38:49
- bump: minor
  changes:
    added:
      - Capped non-refundable credits variable.
      - Shortened labels for tax variables.
  date: 2022-04-13 12:58:29
- bump: minor
  changes:
    added:
      - Microdata now handled entirely within OpenFisca-US.
  date: 2022-04-14 08:19:40
- bump: patch
  changes:
    added:
      - Legislative references for CDCC parameters.
    fixed:
      - CDCC uses maximum dependent parameter.
  date: 2022-04-15 14:23:11
- bump: patch
  changes:
    added:
      - Unit tests for age variables.
    fixed:
      - Tax unit head and spouse flag logic.
  date: 2022-04-15 18:10:27
- bump: minor
  changes:
    added:
      - American Community Survey input.
  date: 2022-04-19 10:22:36
- bump: patch
  changes:
    fixed:
      - Bug preventing the package from publishing on PyPI.
  date: 2022-04-19 13:04:12
- bump: minor
  changes:
    added:
      - Per-vehicle payment (California)
  date: 2022-04-19 15:52:56
- bump: minor
  changes:
    added:
      - SPM unit income decile.
      - SPM unit OECD equivalisation.
    fixed:
      - Basic income variable for adults and seniors.
  date: 2022-04-21 14:15:27
- bump: minor
  changes:
    added:
      - Basic income now included in SPM unit benefits.
  date: 2022-04-21 20:42:35
- bump: patch
  changes:
    added:
      - URL from which to download the latest CPS dataset (skipping generation)
  date: 2022-04-22 13:39:09
- bump: minor
  changes:
    added:
      - Massachusetts state income tax.
      - EITC documentation notebook.
  date: 2022-04-30 22:16:10
- bump: minor
  changes:
    added:
      - Empty variables for state and local sales tax, and local income tax.
      - Logic for the SALT deduction to choose the greater of state and local income
        tax or state and local sales tax.
      - Massachusetts SNAP parameters.
  date: 2022-05-01 14:45:31
- bump: patch
  changes:
    added:
      - Notebook showing total net income and marginal tax rate charts for Massachusetts
        residents.
  date: 2022-05-01 20:21:24
- bump: minor
  changes:
    added:
      - Formulas for xtot, num, blind_head, blind_spouse, age_head, and age_spouse.
      - Unit tests for some existing formulas.
    changed:
      - Classify single person with dependents as head of household, not single.
      - Split tax unit variables into their own files.
      - Rename `marital_status` and `mars` to `filing_status`.
  date: 2022-05-01 21:21:19
- bump: minor
  changes:
    added:
      - Script to generate integration tests from TAXSIM.
      - TAXSIM integration tests for the EITC.
  date: 2022-05-01 23:08:30
- bump: minor
  changes:
    changed:
      - Tied SALT deduction to state income tax.
      - Improved charts in Massachusetts notebook.
  date: 2022-05-02 05:24:28
- bump: patch
  changes:
    fixed:
      - Specify documentation colors without policyengine package.
  date: 2022-05-02 06:38:45
- bump: minor
  changes:
    added:
      - TAXSIM tests for taxable SS and UI.
  date: 2022-05-02 17:50:11
- bump: minor
  changes:
    added:
      - SNAP parameters by state from snapscreener.com.
  date: 2022-05-03 16:41:49
- bump: minor
  changes:
    added:
      - SSI notebook.
      - SSI example to MA notebook.
      - MA state tax exemptions for aged and blind people.
      - Unit tests for state tax exemptions.
  date: 2022-05-04 19:44:35
- bump: patch
  changes:
    changed:
      - CO SNAP BBCE net income limit set to true.
      - Cite official source for SNAP emergency allotment amount.
  date: 2022-05-05 06:07:31
- bump: minor
  changes:
    added:
      - Metadata and verbose variable names for IRS computation up to AGI.
  date: 2022-05-05 17:25:36
- bump: patch
  changes:
    fixed:
<<<<<<< HEAD
      - Bug causing the system to fail to load on Colab.
=======
    - Bug causing the system to fail to load on Colab.
>>>>>>> 0f356074
  date: 2022-05-05 21:54:08
- bump: minor
  changes:
    added:
<<<<<<< HEAD
      - TANF from CPS data.
=======
    - TAXSIM integration tests for AGI.
    changed:
    - TAXSIM variables renamed to contain `taxsim_` prefix.
  date: 2022-05-08 19:55:20
- bump: minor
  changes:
    added:
    - Medicaid eligibility for 50 states.
  date: 2022-05-10 13:57:16
>>>>>>> 0f356074
<|MERGE_RESOLUTION|>--- conflicted
+++ resolved
@@ -641,25 +641,23 @@
 - bump: patch
   changes:
     fixed:
-<<<<<<< HEAD
       - Bug causing the system to fail to load on Colab.
-=======
-    - Bug causing the system to fail to load on Colab.
->>>>>>> 0f356074
   date: 2022-05-05 21:54:08
 - bump: minor
   changes:
     added:
-<<<<<<< HEAD
+      - TAXSIM integration tests for AGI.
+    changed:
+      - TAXSIM variables renamed to contain `taxsim_` prefix.
+  date: 2022-05-08 19:55:20
+- bump: minor
+  changes:
+    added:
+      - Medicaid eligibility for 50 states.
+  date: 2022-05-10 13:57:16
+- bump: minor
+  changes:
+    added:
       - TANF from CPS data.
-=======
-    - TAXSIM integration tests for AGI.
-    changed:
-    - TAXSIM variables renamed to contain `taxsim_` prefix.
-  date: 2022-05-08 19:55:20
-- bump: minor
-  changes:
-    added:
-    - Medicaid eligibility for 50 states.
-  date: 2022-05-10 13:57:16
->>>>>>> 0f356074
+      - Female variable.
+      - Variable for number of own children in household.