--- conflicted
+++ resolved
@@ -617,22 +617,17 @@
 - bump: minor
   changes:
     added:
-<<<<<<< HEAD
       - SNAP parameters by state from snapscreener.com.
   date: 2022-05-03 16:41:49
-- bump: patch
-  changes:
-    fixed:
-      - CO SNAP BBCE net income limit set to true.
-=======
-    - SNAP parameters by state from snapscreener.com.
-  date: 2022-05-03 16:41:49
-- bump: minor
-  changes:
-    added:
-    - SSI notebook.
-    - SSI example to MA notebook.
-    - MA state tax exemptions for aged and blind people.
-    - Unit tests for state tax exemptions.
+- bump: minor
+  changes:
+    added:
+      - SSI notebook.
+      - SSI example to MA notebook.
+      - MA state tax exemptions for aged and blind people.
+      - Unit tests for state tax exemptions.
   date: 2022-05-04 19:44:35
->>>>>>> dc2bd5da
+- bump: patch
+  changes:
+    fixed:
+      - CO SNAP BBCE net income limit set to true.