# Changelog

All notable changes to this project will be documented in this file.

The format is based on [Keep a Changelog](https://keepachangelog.com/en/1.0.0/), 
and this project adheres to [Semantic Versioning](https://semver.org/spec/v2.0.0.html).

<<<<<<< HEAD
## [0.20.0] - 2022-01-08

### Added

* Add CCDF copay formula.
=======
## [0.19.2] - 2022-01-08

### Changed

* Removes the `u` prefix from all variable label strings.
>>>>>>> 1f96a6f9

## [0.19.1] - 2022-01-07

### Added

* Formulas for `childcare_hours_per_week` and `spm_unit_size`.
* Unit tests and units for some variables.

### Changed

* Reorganized variables.

## [0.19.0] - 2022-01-06

### Added

* Update child care market rate to annual.

## [0.18.0] - 2022-01-05

### Added

* Total child care market rate.

## [0.17.1] - 2022-01-06

### Changed

* Use USDA elderly and disabled definitions in SNAP calculations.

## [0.17.0] - 2022-01-04

### Added

* Categorical eligibility for SNAP, including broad-based categorical eligibility via low-cost TANF programs that effectively extend SNAP's asset and income limits.

### Changed

* Refactored SNAP code.

## [0.16.0] - 2022-01-03

### Added

* CCDF subsidy top-level logic

## [0.15.0] - 2022-01-03

### Added

* Federal SNAP asset tests logic

## [0.14.0] - 2022-01-03

### Added

* SNAP eligibility based on federal net and gross income limits.
* Unit and integration tests for SNAP variables.

## [0.13.0] - 2021-12-31

### Added

* Formula for Medicaid person type, based on age and dependents.
* Variable for whether a person meets their Medicaid income eligibility requirement.

## [0.12.0] - 2021-12-30

### Added

* Elderly and Disabled (tax) Credit.

## [0.11.0] - 2021-12-30

### Added

* American Opportunity (tax) Credit.
* Lifetime Learning (tax) Credit.

## [0.10.0] - 2021-12-28

### Added

* Income-to-SMI (state median income) ratio.

## [0.9.0] - 2021-12-28

### Added

* Social Security taxation logic.

## [0.8.0] - 2021-12-28

### Added 

* Minimum benefit logic for SNAP.

## [0.7.0] - 2021-12-28

### Added

* Gains Tax (capital gains treatment) logic and parameters.

## [0.6.0] - 2021-12-28

### Added

* Alternative Minimum Tax (AMT) income and liability logic.
* Development tools for auto-generating unit tests for Tax-Calculator functions.

## [0.5.0] - 

### Added

* Medicaid income thresholds for California.

## [0.4.0] - 2021-12-26

### Added

* TANF eligibility, broken down into demographic and financial variables, with financial separated by current enrollment in program.
* Demographic TANF eligibility per IL rules.

## [0.3.1] - 2021-12-25

### Added

* Automated tests.

## [0.3.0] - 2021-12-25

### Added

* Lifeline benefit.

## 0.0.1 - 2021-06-28

### Added

* First prototype version with a standard deduction variable.<|MERGE_RESOLUTION|>--- conflicted
+++ resolved
@@ -5,19 +5,18 @@
 The format is based on [Keep a Changelog](https://keepachangelog.com/en/1.0.0/), 
 and this project adheres to [Semantic Versioning](https://semver.org/spec/v2.0.0.html).
 
-<<<<<<< HEAD
+
 ## [0.20.0] - 2022-01-08
 
 ### Added
 
 * Add CCDF copay formula.
-=======
+
 ## [0.19.2] - 2022-01-08
 
 ### Changed
 
 * Removes the `u` prefix from all variable label strings.
->>>>>>> 1f96a6f9
 
 ## [0.19.1] - 2022-01-07
 
