--- conflicted
+++ resolved
@@ -5,19 +5,16 @@
 The format is based on [Keep a Changelog](https://keepachangelog.com/en/1.0.0/), 
 and this project adheres to [Semantic Versioning](https://semver.org/spec/v2.0.0.html).
 
-<<<<<<< HEAD
 ## [0.18.0] - 2022-01-05
 
 ### Added
 
 * Total child care market rate.
-=======
 ## [0.17.1] - 2022-01-06
 
 ### Changed
 
 * Use USDA elderly and disabled definitions in SNAP calculations.
->>>>>>> 7db395fd
 
 ## [0.17.0] - 2022-01-04
 
