--- conflicted
+++ resolved
@@ -5,13 +5,12 @@
 The format is based on [Keep a Changelog](https://keepachangelog.com/en/1.0.0),
 and this project adheres to [Semantic Versioning](https://semver.org/spec/v2.0.0).
 
-<<<<<<< HEAD
-## [0.24.2] - 2022-01-17
+## [0.30.1] - 2022-01-17
 
 ### Added
 
 - Categorical breakdown metadata infrastructure from OpenFisca-Tools.
-=======
+
 ## [0.30.0] - 2022-02-07
 
 ### Added
@@ -75,7 +74,6 @@
 ### Added
 
 * Child Tax Credit (including adult dependents) parameters, logic and tests.
->>>>>>> 6ddb8d8b
 
 ## [0.24.1] - 2022-01-17
 
