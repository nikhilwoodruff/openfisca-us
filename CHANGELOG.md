--- conflicted
+++ resolved
@@ -26,11 +26,6 @@
 * Added Alternative Minimum Tax (AMT) income and liability logic
 * Added development tools for auto-generating unit tests for Tax-Calculator functions
 
-<<<<<<< HEAD
-### 0.7.0
-
-* Added Social Security taxation logic
-=======
 ## 0.7.0
 
 * Added Gains Tax (capital gains treatment) logic and parameters
@@ -38,4 +33,7 @@
 ### 0.8.0
 
 * Added minimum benefit logic for SNAP
->>>>>>> a7da21fd
+
+### 0.9.0
+
+* Added Social Security taxation logic