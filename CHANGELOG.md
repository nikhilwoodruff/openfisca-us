--- conflicted
+++ resolved
@@ -5,13 +5,12 @@
 The format is based on [Keep a Changelog](https://keepachangelog.com/en/1.0.0/), 
 and this project adheres to [Semantic Versioning](https://semver.org/spec/v2.0.0.html).
 
-<<<<<<< HEAD
-## [0.21.0] - 2022-01-08
+## [0.21.0] - 2022-01-14
 
 ### Added
 
 * Add CCDF copay formula.
-=======
+
 ## [0.20.2] - 2022-01-14
 
 ### Fixed
@@ -21,7 +20,6 @@
 ### Added
 
 * Metadata for SNAP eligibility parameters.
->>>>>>> 87b3322b
 
 ## [0.20.1] - 2022-01-12
 
