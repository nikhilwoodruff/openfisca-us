--- conflicted
+++ resolved
@@ -5,21 +5,19 @@
 The format is based on [Keep a Changelog](https://keepachangelog.com/en/1.0.0),
 and this project adheres to [Semantic Versioning](https://semver.org/spec/v2.0.0).
 
-<<<<<<< HEAD
 ## [0.28.0] - 2022-02-06
 
 ### Added
 
 * SNAP emergency allotments for California.
 * SNAP unearned income example in JupyterBook docs.
-=======
+
 ## [0.27.2] - 2022-02-06
 
 ### Added
 
-- Added formula for TANF variable `continuous_tanf_eligibility`
-- Added integration test for continuous TANF eligibility to `integration.yaml`
->>>>>>> 1f5bfe71
+* Added formula for TANF variable `continuous_tanf_eligibility`
+* Added integration test for continuous TANF eligibility to `integration.yaml`
 
 ## [0.27.1] - 2022-02-02
 
