--- conflicted
+++ resolved
@@ -26,12 +26,10 @@
 * Added Alternative Minimum Tax (AMT) income and liability logic
 * Added development tools for auto-generating unit tests for Tax-Calculator functions
 
-<<<<<<< HEAD
-### 0.7.0
-
-* Added minimum benefit logic for SNAP
-=======
 ## 0.7.0
 
 * Added Gains Tax (capital gains treatment) logic and parameters
->>>>>>> 39a24df7
+
+### 0.8.0
+
+* Added minimum benefit logic for SNAP