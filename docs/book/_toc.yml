format: jb-book
root: index
parts:
  - caption: Programs
    chapters:
<<<<<<< HEAD
      - file: programs/snap
      - file: programs/school_meals
      - file: programs/states/ca/calepa/carb/cvrp
=======
      - file: programs/usda/snap
      - file: programs/usda/school_meals
>>>>>>> 6048c2cd
<|MERGE_RESOLUTION|>--- conflicted
+++ resolved
@@ -3,11 +3,6 @@
 parts:
   - caption: Programs
     chapters:
-<<<<<<< HEAD
-      - file: programs/snap
-      - file: programs/school_meals
-      - file: programs/states/ca/calepa/carb/cvrp
-=======
       - file: programs/usda/snap
       - file: programs/usda/school_meals
->>>>>>> 6048c2cd
+      - file: programs/states/ca/calepa/carb/cvrp